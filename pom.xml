--- conflicted
+++ resolved
@@ -289,13 +289,6 @@
 				<filtering>false</filtering>
 			</testResource>
 		</testResources>
-		<extensions>
-			<extension>
-				<groupId>org.apache.maven.wagon</groupId>
-				<artifactId>wagon-ssh-external</artifactId>
-				<version>3.5.2</version>
-			</extension>
-		</extensions>
 		<plugins>
 			<plugin>
 				<groupId>org.apache.maven.plugins</groupId>
@@ -304,31 +297,6 @@
 			<plugin>
 				<groupId>com.amashchenko.maven.plugin</groupId>
 				<artifactId>gitflow-maven-plugin</artifactId>
-			</plugin>
-			<plugin>
-				<groupId>org.apache.maven.plugins</groupId>
-				<artifactId>maven-clean-plugin</artifactId>
-				<version>3.1.0</version>
-			</plugin>
-			<plugin>
-				<groupId>org.apache.maven.plugins</groupId>
-				<artifactId>maven-deploy-plugin</artifactId>
-				<version>2.8.2</version>
-			</plugin>
-			<plugin>
-				<groupId>org.apache.maven.plugins</groupId>
-				<artifactId>maven-install-plugin</artifactId>
-				<version>2.5.2</version>
-			</plugin>
-			<plugin>
-				<groupId>org.apache.maven.plugins</groupId>
-				<artifactId>maven-jar-plugin</artifactId>
-				<version>3.2.0</version>
-			</plugin>
-			<plugin>
-				<groupId>org.apache.maven.plugins</groupId>
-				<artifactId>maven-resources-plugin</artifactId>
-				<version>3.1.0</version>
 			</plugin>
 			<plugin>
 				<artifactId>maven-surefire-plugin</artifactId>
@@ -482,18 +450,6 @@
 			<url>https://maven2.pavlab.msl.ubc.ca/</url>
 		</repository>
 	</repositories>
-	<distributionManagement>
-		<repository>
-			<id>pavlab</id>
-			<name>PavLab</name>
-			<url>scpexe://frink.msl.ubc.ca/space/maven2</url>
-		</repository>
-		<site>
-			<id>pavlab</id>
-			<name>PavLab</name>
-			<url>scpexe://frink.msl.ubc.ca/space/web/maven-sites/${project.groupId}/${project.artifactId}-${project.version}</url>
-		</site>
-	</distributionManagement>
 	<pluginRepositories>
 		<pluginRepository>
 			<id>pavlab</id>
@@ -509,7 +465,6 @@
 	</distributionManagement>
 	<profiles>
 		<profile>
-<<<<<<< HEAD
 			<!-- For deployment where host is local (and ssh isn't available for builder, e.g. CI) -->
 			<id>local-deploy</id>
 			<activation>
@@ -527,45 +482,6 @@
 		</profile>
 	</profiles>
 	<properties>
-=======
-			<id>release</id>
-			<build>
-				<plugins>
-					<plugin>
-						<groupId>org.apache.maven.plugins</groupId>
-						<artifactId>maven-source-plugin</artifactId>
-						<version>3.2.1</version>
-						<executions>
-							<execution>
-								<id>attach-sources</id>
-								<goals>
-									<goal>jar-no-fork</goal>
-								</goals>
-							</execution>
-						</executions>
-					</plugin>
-					<plugin>
-						<groupId>org.apache.maven.plugins</groupId>
-						<artifactId>maven-javadoc-plugin</artifactId>
-						<version>3.3.2</version>
-						<executions>
-							<execution>
-								<id>attach-javadocs</id>
-								<goals>
-									<goal>jar</goal>
-								</goals>
-							</execution>
-						</executions>
-					</plugin>
-				</plugins>
-			</build>
-		</profile>
-	</profiles>
-	<properties>
-		<project.build.sourceEncoding>UTF-8</project.build.sourceEncoding>
-		<maven.compiler.source>8</maven.compiler.source>
-		<maven.compiler.target>8</maven.compiler.target>
->>>>>>> e3618ea6
 		<lucene.version>3.6.2</lucene.version>
 	</properties>
 </project>