/*
 * The Gemma21 project
 *
 * Copyright (c) 2007-2019 University of British Columbia
 *
 * Licensed under the Apache License, Version 2.0 (the "License");
 * you may not use this file except in compliance with the License.
 * You may obtain a copy of the License at
 *
 *       http://www.apache.org/licenses/LICENSE-2.0
 *
 * Unless required by applicable law or agreed to in writing, software
 * distributed under the License is distributed on an "AS IS" BASIS,
 * WITHOUT WARRANTIES OR CONDITIONS OF ANY KIND, either express or implied.
 * See the License for the specific language governing permissions and
 * limitations under the License.
 *
 */
package ubic.basecode.ontology.providers;

import com.hp.hpl.jena.ontology.OntModel;
import ubic.basecode.ontology.jena.AbstractOntologyService;
import ubic.basecode.ontology.jena.OntologyLoader;

import java.io.IOException;
import java.io.InputStream;
import java.util.zip.GZIPInputStream;

/**
 * MEDIC ONTOLOGY USED BY PHENOCARTA, its represents MESH terms as a tree so with can use the parent structure that a
 * normal mesh term doesnt have
 * <p>
 * MEDIC comes from the CTD folks. See http://ctd.mdibl.org/voc.go?type=disease. Unfortunately I do not know where our
 * medic.owl file came from (PP)
 *
 * @author Nicolas
 */
public class MedicOntologyService extends AbstractOntologyService {

    /**
     * FIXME this shouldn't be hard-coded like this, we should load it like any other ontology service.
     */
    private static final String MEDIC_ONTOLOGY_FILE = "/data/loader/ontology/medic.owl.gz";

    @Override
    protected String getOntologyName() {
        return "medicOntology";
    }

    @Override
    protected String getOntologyUrl() {
        return "classpath:" + MEDIC_ONTOLOGY_FILE;
    }

    @Override
    protected OntModel loadModel( boolean processImports, InferenceMode inferenceMode ) {
        try ( InputStream is = this.getClass().getResourceAsStream( MEDIC_ONTOLOGY_FILE ) ) {
            if ( is == null ) {
                throw new RuntimeException( String.format( "The MEDIC ontology was not found in classpath at %s.", MEDIC_ONTOLOGY_FILE ) );
            }
            return loadModelFromStream( new GZIPInputStream( is ), processImports, inferenceMode );
        } catch ( IOException e ) {
            throw new RuntimeException( e );
        }
    }

    @Override
<<<<<<< HEAD
    protected OntModel loadModelFromStream( InputStream stream ) throws IOException {
=======
    protected OntModel loadModelFromStream( InputStream stream, boolean processImports, InferenceMode inferenceMode ) throws IOException {
>>>>>>> faa4af7e
        return OntologyLoader.loadMemoryModel( stream, "classpath:" + MEDIC_ONTOLOGY_FILE );
    }
}<|MERGE_RESOLUTION|>--- conflicted
+++ resolved
@@ -65,11 +65,7 @@
     }
 
     @Override
-<<<<<<< HEAD
-    protected OntModel loadModelFromStream( InputStream stream ) throws IOException {
-=======
     protected OntModel loadModelFromStream( InputStream stream, boolean processImports, InferenceMode inferenceMode ) throws IOException {
->>>>>>> faa4af7e
         return OntologyLoader.loadMemoryModel( stream, "classpath:" + MEDIC_ONTOLOGY_FILE );
     }
 }