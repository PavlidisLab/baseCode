--- conflicted
+++ resolved
@@ -1,310 +1,299 @@
-/*
- * The baseCode project
- *
- * Copyright (c) 2010 University of British Columbia
- *
- * Licensed under the Apache License, Version 2.0 (the "License");
- * you may not use this file except in compliance with the License.
- * You may obtain a copy of the License at
- *
- *       http://www.apache.org/licenses/LICENSE-2.0
- *
- * Unless required by applicable law or agreed to in writing, software
- * distributed under the License is distributed on an "AS IS" BASIS,
- * WITHOUT WARRANTIES OR CONDITIONS OF ANY KIND, either express or implied.
- * See the License for the specific language governing permissions and
- * limitations under the License.
- *
- */
-package ubic.basecode.ontology.jena;
-
-import com.hp.hpl.jena.ontology.OntDocumentManager;
-import com.hp.hpl.jena.ontology.OntModel;
-import com.hp.hpl.jena.ontology.OntModelSpec;
-import com.hp.hpl.jena.rdf.model.*;
-import com.hp.hpl.jena.shared.CannotCreateException;
-import com.hp.hpl.jena.shared.JenaException;
-import org.apache.commons.io.FileUtils;
-import org.apache.commons.lang3.StringUtils;
-import org.apache.commons.lang3.time.StopWatch;
-import org.slf4j.Logger;
-import org.slf4j.LoggerFactory;
-import ubic.basecode.util.Configuration;
-
-import javax.annotation.Nullable;
-import java.io.*;
-import java.net.HttpURLConnection;
-import java.net.URL;
-import java.net.URLConnection;
-import java.nio.channels.ClosedByInterruptException;
-import java.nio.file.Files;
-import java.nio.file.Paths;
-import java.nio.file.StandardCopyOption;
-
-/**
- * Reads ontologies from OWL resources
- *
- * @author paul
- */
-public class OntologyLoader {
-
-    private static final Logger log = LoggerFactory.getLogger( OntologyLoader.class );
-    private static final String OLD_CACHE_SUFFIX = ".old";
-    private static final String TMP_CACHE_SUFFIX = ".tmp";
-
-    public static OntModel loadMemoryModel( InputStream is, String url ) throws JenaException {
-        return loadMemoryModel( is, url, true );
-    }
-
-    /**
-     * Load an ontology into memory. Use this type of model when fast access is critical and memory is available.
-     */
-    public static OntModel loadMemoryModel( InputStream is, String url, boolean processImports ) throws JenaException {
-<<<<<<< HEAD
-        OntModel model = getMemoryModel( url, processImports );
-=======
-        return loadMemoryModel( is, url, processImports, OntModelSpec.OWL_MEM_TRANS_INF );
-    }
-
-    public static OntModel loadMemoryModel( InputStream is, String url, boolean processImports, OntModelSpec spec ) throws JenaException {
-        OntModel model = getMemoryModel( url, processImports, spec );
->>>>>>> faa4af7e
-        model.read( is, null );
-        return model;
-    }
-
-    /**
-     * Load an ontology into memory. Use this type of model when fast access is critical and memory is available.
-     *
-     * @see #loadMemoryModel(String, String, boolean)
-     */
-    public static OntModel loadMemoryModel( String url ) throws IOException {
-        return loadMemoryModel( url, null, true );
-    }
-
-    public static OntModel loadMemoryModel( String url, @Nullable String cacheName ) throws JenaException, IOException {
-        return loadMemoryModel( url, cacheName, true );
-    }
-
-    public static OntModel loadMemoryModel( String url, @Nullable String cacheName, boolean processImports ) throws JenaException, IOException {
-        return loadMemoryModel( url, cacheName, processImports, OntModelSpec.OWL_MEM_TRANS_INF );
-    }
-
-    /**
-     * Load an ontology into memory. Use this type of model when fast access is critical and memory is available.
-     * If load from URL fails, attempt to load from disk cache under @cacheName.
-     * <p>
-     * Uses {@link OntModelSpec#OWL_MEM_TRANS_INF}.
-     *
-     * @param url            a URL where the OWL file is stored
-     * @param cacheName      unique name of this ontology, will be used to load from disk in case of failed url connection
-     * @param processImports process imports
-     * @param spec           spec to use as a basis
-     */
-<<<<<<< HEAD
-    public static OntModel loadMemoryModel( String url, @Nullable String cacheName, boolean processImports ) throws JenaException, IOException {
-        StopWatch timer = new StopWatch();
-        timer.start();
-        OntModel model = getMemoryModel( url, processImports );
-=======
-    public static OntModel loadMemoryModel( String url, @Nullable String cacheName, boolean processImports, OntModelSpec spec ) throws JenaException, IOException {
-        StopWatch timer = StopWatch.createStarted();
-        OntModel model = getMemoryModel( url, processImports, spec );
->>>>>>> faa4af7e
-
-        boolean attemptToLoadFromDisk = false;
-        URLConnection urlc = null;
-        try {
-            urlc = openConnection( url );
-            try ( InputStream in = urlc.getInputStream() ) {
-                Reader reader;
-                if ( cacheName != null ) {
-                    // write tmp to disk
-                    File tempFile = getTmpDiskCachePath( cacheName );
-                    FileUtils.createParentDirectories( tempFile );
-                    Files.copy( in, tempFile.toPath(), StandardCopyOption.REPLACE_EXISTING );
-                    reader = new FileReader( tempFile );
-                } else {
-                    // Skip the cache
-                    reader = new InputStreamReader( in );
-                }
-                try ( BufferedReader buf = new BufferedReader( reader ) ) {
-                    model.read( buf, url );
-                }
-            }
-        } catch ( ClosedByInterruptException e ) {
-            throw e;
-        } catch ( IOException e ) {
-            log.error( "Failed to load ontology model for " + url + ", will attempt to load from disk.", e );
-            attemptToLoadFromDisk = true;
-        } finally {
-            if ( urlc instanceof HttpURLConnection ) {
-                ( ( HttpURLConnection ) urlc ).disconnect();
-            }
-        }
-
-        if ( cacheName != null ) {
-            File f = getDiskCachePath( cacheName );
-            File tempFile = getTmpDiskCachePath( cacheName );
-            File oldFile = getOldDiskCachePath( cacheName );
-            if ( attemptToLoadFromDisk ) {
-                // Attempt to load from disk cache
-                if ( f.isFile() ) {
-                    try ( BufferedReader buf = new BufferedReader( new FileReader( f ) ) ) {
-                        model.read( buf, url );
-                        // We successfully loaded the cached ontology. Copy the loaded ontology to oldFile
-                        // so that we don't recreate indices during initialization based on a false change in
-                        // the ontology.
-                        FileUtils.createParentDirectories( oldFile );
-                        Files.copy( f.toPath(), oldFile.toPath(), StandardCopyOption.REPLACE_EXISTING );
-                        log.info( "Load model from disk: " + timer.getTime() + "ms" );
-                    }
-                } else {
-                    throw new RuntimeException(
-                            "Ontology failed load from URL (" + url + ") and disk cache does not exist: " + cacheName );
-                }
-            } else if ( tempFile.exists() ) {
-                // Model was successfully loaded into memory from URL with given cacheName
-                // Save cache to disk (rename temp file)
-                log.info( "Caching ontology to disk: " + cacheName + " under " + f.getAbsolutePath() );
-                try {
-                    // Need to compare previous to current so instead of overwriting we'll move the old file
-                    if ( f.exists() ) {
-                        FileUtils.createParentDirectories( oldFile );
-                        Files.move( f.toPath(), oldFile.toPath(), StandardCopyOption.REPLACE_EXISTING );
-                    } else {
-                        FileUtils.createParentDirectories( f );
-                    }
-                    Files.move( tempFile.toPath(), f.toPath(), StandardCopyOption.REPLACE_EXISTING );
-                } catch ( IOException e ) {
-                    log.error( "Failed to cache ontology " + url + " to disk.", e );
-                }
-            }
-        }
-
-        log.info( "Loading ontology model for " + url + " took " + timer.getTime() + "ms" );
-
-        return model;
-    }
-
-    public static boolean hasChanged( String cacheName ) {
-        // default
-        if ( StringUtils.isBlank( cacheName ) ) {
-            return false;
-        }
-        try {
-            File newFile = getDiskCachePath( cacheName );
-            File oldFile = getOldDiskCachePath( cacheName );
-            // This might be slow considering it calls IOUtils.contentsEquals which compares byte-by-byte
-            // in the worst case scenario.
-            // In this case consider using NIO for higher-performance IO using Channels and Buffers.
-            // Ex. Use a 4MB Memory-Mapped IO operation.
-            return !FileUtils.contentEquals( newFile, oldFile );
-        } catch ( IOException e ) {
-            log.error( "Failed to compare current and previous cached ontologies, will report as not changed.", e );
-            return false;
-        }
-    }
-
-    public static void deleteOldCache( String cacheName ) throws IOException {
-        File dir = getOldDiskCachePath( cacheName );
-        if ( dir.exists() ) {
-            FileUtils.delete( dir );
-        }
-    }
-
-    /**
-     * Get model that is entirely in memory.
-     */
-    private static OntModel getMemoryModel( String url, boolean processImports, OntModelSpec spec ) {
-        spec = new OntModelSpec( spec );
-        ModelMaker maker = ModelFactory.createMemModelMaker();
-        Model base = maker.createModel( url, false );
-        spec.setImportModelMaker( maker );
-        // the spec is a shallow copy, so we need to copy the document manager as well to modify it
-        spec.setDocumentManager( new OntDocumentManager() );
-        spec.getDocumentManager().setProcessImports( processImports );
-        spec.setImportModelGetter( new ModelGetter() {
-            @Override
-            public Model getModel( String URL ) {
-                return null;
-            }
-
-            @Override
-            public Model getModel( String URL, ModelReader loadIfAbsent ) {
-                Model model = maker.createModel( URL );
-                URLConnection urlc = null;
-                try {
-                    urlc = openConnection( URL );
-                    try ( InputStream in = urlc.getInputStream() ) {
-                        return model.read( in, URL );
-                    }
-                } catch ( JenaException | IOException e ) {
-                    throw new CannotCreateException( String.format( "Failed to resolve import %s for %s.", URL, url ), e );
-                } finally {
-                    if ( urlc instanceof HttpURLConnection ) {
-                        ( ( HttpURLConnection ) urlc ).disconnect();
-                    }
-                }
-            }
-        } );
-        OntModel model = ModelFactory.createOntologyModel( spec, base );
-        model.setStrictMode( false ); // fix for owl2 files
-        return model;
-    }
-
-    public static URLConnection openConnection( String url ) throws IOException {
-        URLConnection urlc = openConnectionInternal( url );
-
-        // this happens if there is a change of protocol (http:// -> https://)
-        if ( urlc instanceof HttpURLConnection ) {
-            int code = ( ( HttpURLConnection ) urlc ).getResponseCode();
-            String newUrl = urlc.getHeaderField( "Location" );
-            if ( code >= 300 && code < 400 ) {
-                if ( StringUtils.isBlank( newUrl ) ) {
-                    throw new RuntimeException( String.format( "Redirect response for %s is lacking a 'Location' header.", url ) );
-                }
-                log.debug( "Redirect to " + newUrl + " from " + url );
-                urlc = openConnectionInternal( newUrl );
-            }
-        }
-
-        return urlc;
-    }
-
-    private static URLConnection openConnectionInternal( String url ) throws IOException {
-        URLConnection urlc = new URL( url ).openConnection();
-        // help ensure mis-configured web servers aren't causing trouble.
-        urlc.setRequestProperty( "Accept", "application/rdf+xml" );
-        if ( urlc instanceof HttpURLConnection ) {
-            ( ( HttpURLConnection ) urlc ).setInstanceFollowRedirects( true );
-        }
-        log.debug( "Connecting to " + url );
-        urlc.connect(); // Will error here on bad URL
-        return urlc;
-    }
-
-    /**
-     * Obtain the path for the ontology cache.
-     */
-    public static File getDiskCachePath( String name ) {
-        if ( StringUtils.isBlank( name ) ) {
-            throw new IllegalArgumentException( "The ontology must have a suitable name for being loaded from cache." );
-        }
-        String ontologyDir = Configuration.getString( "ontology.cache.dir" ); // e.g., /something/gemmaData/ontologyCache
-        if ( StringUtils.isBlank( ontologyDir ) ) {
-            return Paths.get( System.getProperty( "java.io.tmpdir" ), "ontologyCache", "ontology", name ).toFile();
-        }
-        return Paths.get( ontologyDir, "ontology", name ).toFile();
-    }
-
-    static File getOldDiskCachePath( String name ) {
-        File indexFile = getDiskCachePath( name );
-        return new File( indexFile.getAbsolutePath() + OLD_CACHE_SUFFIX );
-    }
-
-    static File getTmpDiskCachePath( String name ) {
-        File indexFile = getDiskCachePath( name );
-        return new File( indexFile.getAbsolutePath() + TMP_CACHE_SUFFIX );
-    }
-}
+/*
+ * The baseCode project
+ *
+ * Copyright (c) 2010 University of British Columbia
+ *
+ * Licensed under the Apache License, Version 2.0 (the "License");
+ * you may not use this file except in compliance with the License.
+ * You may obtain a copy of the License at
+ *
+ *       http://www.apache.org/licenses/LICENSE-2.0
+ *
+ * Unless required by applicable law or agreed to in writing, software
+ * distributed under the License is distributed on an "AS IS" BASIS,
+ * WITHOUT WARRANTIES OR CONDITIONS OF ANY KIND, either express or implied.
+ * See the License for the specific language governing permissions and
+ * limitations under the License.
+ *
+ */
+package ubic.basecode.ontology.jena;
+
+import com.hp.hpl.jena.ontology.OntDocumentManager;
+import com.hp.hpl.jena.ontology.OntModel;
+import com.hp.hpl.jena.ontology.OntModelSpec;
+import com.hp.hpl.jena.rdf.model.*;
+import com.hp.hpl.jena.shared.CannotCreateException;
+import com.hp.hpl.jena.shared.JenaException;
+import org.apache.commons.io.FileUtils;
+import org.apache.commons.lang3.StringUtils;
+import org.apache.commons.lang3.time.StopWatch;
+import org.slf4j.Logger;
+import org.slf4j.LoggerFactory;
+import ubic.basecode.util.Configuration;
+
+import javax.annotation.Nullable;
+import java.io.*;
+import java.net.HttpURLConnection;
+import java.net.URL;
+import java.net.URLConnection;
+import java.nio.channels.ClosedByInterruptException;
+import java.nio.file.Files;
+import java.nio.file.Paths;
+import java.nio.file.StandardCopyOption;
+
+/**
+ * Reads ontologies from OWL resources
+ *
+ * @author paul
+ */
+public class OntologyLoader {
+
+    private static final Logger log = LoggerFactory.getLogger( OntologyLoader.class );
+    private static final String OLD_CACHE_SUFFIX = ".old";
+    private static final String TMP_CACHE_SUFFIX = ".tmp";
+
+    public static OntModel loadMemoryModel( InputStream is, String url ) throws JenaException {
+        return loadMemoryModel( is, url, true );
+    }
+
+    /**
+     * Load an ontology into memory. Use this type of model when fast access is critical and memory is available.
+     */
+    public static OntModel loadMemoryModel( InputStream is, String url, boolean processImports ) throws JenaException {
+        return loadMemoryModel( is, url, processImports, OntModelSpec.OWL_MEM_TRANS_INF );
+    }
+
+    public static OntModel loadMemoryModel( InputStream is, String url, boolean processImports, OntModelSpec spec ) throws JenaException {
+        OntModel model = getMemoryModel( url, processImports, spec );
+        model.read( is, null );
+        return model;
+    }
+
+    /**
+     * Load an ontology into memory. Use this type of model when fast access is critical and memory is available.
+     *
+     * @see #loadMemoryModel(String, String, boolean)
+     */
+    public static OntModel loadMemoryModel( String url ) throws IOException {
+        return loadMemoryModel( url, null, true );
+    }
+
+    public static OntModel loadMemoryModel( String url, @Nullable String cacheName ) throws JenaException, IOException {
+        return loadMemoryModel( url, cacheName, true );
+    }
+
+    public static OntModel loadMemoryModel( String url, @Nullable String cacheName, boolean processImports ) throws JenaException, IOException {
+        return loadMemoryModel( url, cacheName, processImports, OntModelSpec.OWL_MEM_TRANS_INF );
+    }
+
+    /**
+     * Load an ontology into memory. Use this type of model when fast access is critical and memory is available.
+     * If load from URL fails, attempt to load from disk cache under @cacheName.
+     * <p>
+     * Uses {@link OntModelSpec#OWL_MEM_TRANS_INF}.
+     *
+     * @param url            a URL where the OWL file is stored
+     * @param cacheName      unique name of this ontology, will be used to load from disk in case of failed url connection
+     * @param processImports process imports
+     * @param spec           spec to use as a basis
+     */
+    public static OntModel loadMemoryModel( String url, @Nullable String cacheName, boolean processImports, OntModelSpec spec ) throws JenaException, IOException {
+        StopWatch timer = StopWatch.createStarted();
+        OntModel model = getMemoryModel( url, processImports, spec );
+
+        boolean attemptToLoadFromDisk = false;
+        URLConnection urlc = null;
+        try {
+            urlc = openConnection( url );
+            try ( InputStream in = urlc.getInputStream() ) {
+                Reader reader;
+                if ( cacheName != null ) {
+                    // write tmp to disk
+                    File tempFile = getTmpDiskCachePath( cacheName );
+                    FileUtils.createParentDirectories( tempFile );
+                    Files.copy( in, tempFile.toPath(), StandardCopyOption.REPLACE_EXISTING );
+                    reader = new FileReader( tempFile );
+                } else {
+                    // Skip the cache
+                    reader = new InputStreamReader( in );
+                }
+                try ( BufferedReader buf = new BufferedReader( reader ) ) {
+                    model.read( buf, url );
+                }
+            }
+        } catch ( ClosedByInterruptException e ) {
+            throw e;
+        } catch ( IOException e ) {
+            log.error( "Failed to load ontology model for " + url + ", will attempt to load from disk.", e );
+            attemptToLoadFromDisk = true;
+        } finally {
+            if ( urlc instanceof HttpURLConnection ) {
+                ( ( HttpURLConnection ) urlc ).disconnect();
+            }
+        }
+
+        if ( cacheName != null ) {
+            File f = getDiskCachePath( cacheName );
+            File tempFile = getTmpDiskCachePath( cacheName );
+            File oldFile = getOldDiskCachePath( cacheName );
+            if ( attemptToLoadFromDisk ) {
+                // Attempt to load from disk cache
+                if ( f.isFile() ) {
+                    try ( BufferedReader buf = new BufferedReader( new FileReader( f ) ) ) {
+                        model.read( buf, url );
+                        // We successfully loaded the cached ontology. Copy the loaded ontology to oldFile
+                        // so that we don't recreate indices during initialization based on a false change in
+                        // the ontology.
+                        FileUtils.createParentDirectories( oldFile );
+                        Files.copy( f.toPath(), oldFile.toPath(), StandardCopyOption.REPLACE_EXISTING );
+                        log.info( "Load model from disk: " + timer.getTime() + "ms" );
+                    }
+                } else {
+                    throw new RuntimeException(
+                            "Ontology failed load from URL (" + url + ") and disk cache does not exist: " + cacheName );
+                }
+            } else if ( tempFile.exists() ) {
+                // Model was successfully loaded into memory from URL with given cacheName
+                // Save cache to disk (rename temp file)
+                log.info( "Caching ontology to disk: " + cacheName + " under " + f.getAbsolutePath() );
+                try {
+                    // Need to compare previous to current so instead of overwriting we'll move the old file
+                    if ( f.exists() ) {
+                        FileUtils.createParentDirectories( oldFile );
+                        Files.move( f.toPath(), oldFile.toPath(), StandardCopyOption.REPLACE_EXISTING );
+                    } else {
+                        FileUtils.createParentDirectories( f );
+                    }
+                    Files.move( tempFile.toPath(), f.toPath(), StandardCopyOption.REPLACE_EXISTING );
+                } catch ( IOException e ) {
+                    log.error( "Failed to cache ontology " + url + " to disk.", e );
+                }
+            }
+        }
+
+        log.info( "Loading ontology model for " + url + " took " + timer.getTime() + "ms" );
+
+        return model;
+    }
+
+    public static boolean hasChanged( String cacheName ) {
+        // default
+        if ( StringUtils.isBlank( cacheName ) ) {
+            return false;
+        }
+        try {
+            File newFile = getDiskCachePath( cacheName );
+            File oldFile = getOldDiskCachePath( cacheName );
+            // This might be slow considering it calls IOUtils.contentsEquals which compares byte-by-byte
+            // in the worst case scenario.
+            // In this case consider using NIO for higher-performance IO using Channels and Buffers.
+            // Ex. Use a 4MB Memory-Mapped IO operation.
+            return !FileUtils.contentEquals( newFile, oldFile );
+        } catch ( IOException e ) {
+            log.error( "Failed to compare current and previous cached ontologies, will report as not changed.", e );
+            return false;
+        }
+    }
+
+    public static void deleteOldCache( String cacheName ) throws IOException {
+        File dir = getOldDiskCachePath( cacheName );
+        if ( dir.exists() ) {
+            FileUtils.delete( dir );
+        }
+    }
+
+    /**
+     * Get model that is entirely in memory.
+     */
+    private static OntModel getMemoryModel( String url, boolean processImports, OntModelSpec spec ) {
+        spec = new OntModelSpec( spec );
+        ModelMaker maker = ModelFactory.createMemModelMaker();
+        Model base = maker.createModel( url, false );
+        spec.setImportModelMaker( maker );
+        // the spec is a shallow copy, so we need to copy the document manager as well to modify it
+        spec.setDocumentManager( new OntDocumentManager() );
+        spec.getDocumentManager().setProcessImports( processImports );
+        spec.setImportModelGetter( new ModelGetter() {
+            @Override
+            public Model getModel( String URL ) {
+                return null;
+            }
+
+            @Override
+            public Model getModel( String URL, ModelReader loadIfAbsent ) {
+                Model model = maker.createModel( URL );
+                URLConnection urlc = null;
+                try {
+                    urlc = openConnection( URL );
+                    try ( InputStream in = urlc.getInputStream() ) {
+                        return model.read( in, URL );
+                    }
+                } catch ( JenaException | IOException e ) {
+                    throw new CannotCreateException( String.format( "Failed to resolve import %s for %s.", URL, url ), e );
+                } finally {
+                    if ( urlc instanceof HttpURLConnection ) {
+                        ( ( HttpURLConnection ) urlc ).disconnect();
+                    }
+                }
+            }
+        } );
+        OntModel model = ModelFactory.createOntologyModel( spec, base );
+        model.setStrictMode( false ); // fix for owl2 files
+        return model;
+    }
+
+    public static URLConnection openConnection( String url ) throws IOException {
+        URLConnection urlc = openConnectionInternal( url );
+
+        // this happens if there is a change of protocol (http:// -> https://)
+        if ( urlc instanceof HttpURLConnection ) {
+            int code = ( ( HttpURLConnection ) urlc ).getResponseCode();
+            String newUrl = urlc.getHeaderField( "Location" );
+            if ( code >= 300 && code < 400 ) {
+                if ( StringUtils.isBlank( newUrl ) ) {
+                    throw new RuntimeException( String.format( "Redirect response for %s is lacking a 'Location' header.", url ) );
+                }
+                log.debug( "Redirect to " + newUrl + " from " + url );
+                urlc = openConnectionInternal( newUrl );
+            }
+        }
+
+        return urlc;
+    }
+
+    private static URLConnection openConnectionInternal( String url ) throws IOException {
+        URLConnection urlc = new URL( url ).openConnection();
+        // help ensure mis-configured web servers aren't causing trouble.
+        urlc.setRequestProperty( "Accept", "application/rdf+xml" );
+        if ( urlc instanceof HttpURLConnection ) {
+            ( ( HttpURLConnection ) urlc ).setInstanceFollowRedirects( true );
+        }
+        log.debug( "Connecting to " + url );
+        urlc.connect(); // Will error here on bad URL
+        return urlc;
+    }
+
+    /**
+     * Obtain the path for the ontology cache.
+     */
+    public static File getDiskCachePath( String name ) {
+        if ( StringUtils.isBlank( name ) ) {
+            throw new IllegalArgumentException( "The ontology must have a suitable name for being loaded from cache." );
+        }
+        String ontologyDir = Configuration.getString( "ontology.cache.dir" ); // e.g., /something/gemmaData/ontologyCache
+        if ( StringUtils.isBlank( ontologyDir ) ) {
+            return Paths.get( System.getProperty( "java.io.tmpdir" ), "ontologyCache", "ontology", name ).toFile();
+        }
+        return Paths.get( ontologyDir, "ontology", name ).toFile();
+    }
+
+    static File getOldDiskCachePath( String name ) {
+        File indexFile = getDiskCachePath( name );
+        return new File( indexFile.getAbsolutePath() + OLD_CACHE_SUFFIX );
+    }
+
+    static File getTmpDiskCachePath( String name ) {
+        File indexFile = getDiskCachePath( name );
+        return new File( indexFile.getAbsolutePath() + TMP_CACHE_SUFFIX );
+    }
+}