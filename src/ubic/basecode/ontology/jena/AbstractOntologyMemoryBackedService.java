--- conflicted
+++ resolved
@@ -1,62 +1,57 @@
-/*
- * The baseCode project
- *
- * Copyright (c) 2013 University of British Columbia
- *
- * Licensed under the Apache License, Version 2.0 (the "License"); you may not use this file except in compliance with
- * the License. You may obtain a copy of the License at
- *
- * http://www.apache.org/licenses/LICENSE-2.0
- *
- * Unless required by applicable law or agreed to in writing, software distributed under the License is distributed on
- * an "AS IS" BASIS, WITHOUT WARRANTIES OR CONDITIONS OF ANY KIND, either express or implied. See the License for the
- * specific language governing permissions and limitations under the License.
- */
-package ubic.basecode.ontology.jena;
-
-import com.hp.hpl.jena.ontology.OntModel;
-import com.hp.hpl.jena.ontology.OntModelSpec;
-import ubic.basecode.util.Configuration;
-
-import java.io.IOException;
-import java.io.InputStream;
-
-/**
- * This class has some stuff that's specific to in-memory ontologies. Unlike database backed ontologies we don't use a
- * pool keeping only one instance of model in memory.
- *
- * @author paul
- */
-public abstract class AbstractOntologyMemoryBackedService extends AbstractOntologyService {
-
-    @Override
-    protected String getOntologyUrl() {
-        return Configuration.getString( "url." + getOntologyName() );
-    }
-
-    @Override
-<<<<<<< HEAD
-    protected OntModel loadModel() throws IOException {
-        return OntologyLoader.loadMemoryModel( this.getOntologyUrl(), this.getCacheName(), this.getProcessImport() );
-=======
-    protected OntModel loadModel( boolean processImports, InferenceMode inferenceMode ) throws IOException {
-        return OntologyLoader.loadMemoryModel( this.getOntologyUrl(), this.getCacheName(), processImports, this.getSpec( inferenceMode ) );
->>>>>>> faa4af7e
-    }
-
-    @Override
-    protected OntModel loadModelFromStream( InputStream is, boolean processImports, InferenceMode inferenceMode ) {
-        return OntologyLoader.loadMemoryModel( is, this.getOntologyUrl(), processImports, this.getSpec( inferenceMode ) );
-    }
-
-    private OntModelSpec getSpec( InferenceMode inferenceMode ) {
-        switch ( inferenceMode ) {
-            case TRANSITIVE:
-                return OntModelSpec.OWL_MEM_TRANS_INF;
-            case NONE:
-                return OntModelSpec.OWL_MEM;
-            default:
-                throw new UnsupportedOperationException( String.format( "Unsupported inference level %s.", inferenceMode ) );
-        }
-    }
-}
+/*
+ * The baseCode project
+ *
+ * Copyright (c) 2013 University of British Columbia
+ *
+ * Licensed under the Apache License, Version 2.0 (the "License"); you may not use this file except in compliance with
+ * the License. You may obtain a copy of the License at
+ *
+ * http://www.apache.org/licenses/LICENSE-2.0
+ *
+ * Unless required by applicable law or agreed to in writing, software distributed under the License is distributed on
+ * an "AS IS" BASIS, WITHOUT WARRANTIES OR CONDITIONS OF ANY KIND, either express or implied. See the License for the
+ * specific language governing permissions and limitations under the License.
+ */
+package ubic.basecode.ontology.jena;
+
+import com.hp.hpl.jena.ontology.OntModel;
+import com.hp.hpl.jena.ontology.OntModelSpec;
+import ubic.basecode.util.Configuration;
+
+import java.io.IOException;
+import java.io.InputStream;
+
+/**
+ * This class has some stuff that's specific to in-memory ontologies. Unlike database backed ontologies we don't use a
+ * pool keeping only one instance of model in memory.
+ *
+ * @author paul
+ */
+public abstract class AbstractOntologyMemoryBackedService extends AbstractOntologyService {
+
+    @Override
+    protected String getOntologyUrl() {
+        return Configuration.getString( "url." + getOntologyName() );
+    }
+
+    @Override
+    protected OntModel loadModel( boolean processImports, InferenceMode inferenceMode ) throws IOException {
+        return OntologyLoader.loadMemoryModel( this.getOntologyUrl(), this.getCacheName(), processImports, this.getSpec( inferenceMode ) );
+    }
+
+    @Override
+    protected OntModel loadModelFromStream( InputStream is, boolean processImports, InferenceMode inferenceMode ) {
+        return OntologyLoader.loadMemoryModel( is, this.getOntologyUrl(), processImports, this.getSpec( inferenceMode ) );
+    }
+
+    private OntModelSpec getSpec( InferenceMode inferenceMode ) {
+        switch ( inferenceMode ) {
+            case TRANSITIVE:
+                return OntModelSpec.OWL_MEM_TRANS_INF;
+            case NONE:
+                return OntModelSpec.OWL_MEM;
+            default:
+                throw new UnsupportedOperationException( String.format( "Unsupported inference level %s.", inferenceMode ) );
+        }
+    }
+}