<<<<<<< HEAD
/*
 * The basecode project
 *
 * Copyright (c) 2007-2019 University of British Columbia
 *
 * Licensed under the Apache License, Version 2.0 (the "License");
 * you may not use this file except in compliance with the License.
 * You may obtain a copy of the License at
 *
 *       http://www.apache.org/licenses/LICENSE-2.0
 *
 * Unless required by applicable law or agreed to in writing, software
 * distributed under the License is distributed on an "AS IS" BASIS,
 * WITHOUT WARRANTIES OR CONDITIONS OF ANY KIND, either express or implied.
 * See the License for the specific language governing permissions and
 * limitations under the License.
 *
 */

package ubic.basecode.ontology.jena;

import com.hp.hpl.jena.ontology.*;
import com.hp.hpl.jena.rdf.model.ModelFactory;
import com.hp.hpl.jena.rdf.model.NodeIterator;
import com.hp.hpl.jena.rdf.model.Property;
import com.hp.hpl.jena.rdf.model.Resource;
import com.hp.hpl.jena.rdfxml.xmlinput.ARPErrorNumbers;
import com.hp.hpl.jena.rdfxml.xmlinput.ParseException;
import com.hp.hpl.jena.reasoner.ReasonerFactory;
import com.hp.hpl.jena.reasoner.rulesys.OWLFBRuleReasonerFactory;
import com.hp.hpl.jena.reasoner.rulesys.OWLMicroReasonerFactory;
import com.hp.hpl.jena.reasoner.rulesys.OWLMiniReasonerFactory;
import com.hp.hpl.jena.reasoner.transitiveReasoner.TransitiveReasonerFactory;
import com.hp.hpl.jena.util.iterator.ExtendedIterator;
import com.hp.hpl.jena.vocabulary.DC_11;
import org.apache.commons.lang3.RandomStringUtils;
import org.apache.commons.lang3.StringUtils;
import org.apache.commons.lang3.time.StopWatch;
import org.slf4j.Logger;
import org.slf4j.LoggerFactory;
import ubic.basecode.ontology.model.OntologyIndividual;
import ubic.basecode.ontology.model.OntologyModel;
import ubic.basecode.ontology.model.OntologyResource;
import ubic.basecode.ontology.model.OntologyTerm;
import ubic.basecode.ontology.providers.OntologyService;
import ubic.basecode.ontology.search.OntologySearchException;
import ubic.basecode.ontology.search.OntologySearchResult;

import javax.annotation.Nullable;
import java.io.IOException;
import java.io.InputStream;
import java.io.InterruptedIOException;
import java.nio.channels.ClosedByInterruptException;
import java.util.*;
import java.util.function.Predicate;
import java.util.stream.Collectors;

import static ubic.basecode.ontology.jena.JenaUtils.as;

/**
 * Base class for Jena-based ontology services.
 *
 * @author kelsey
 */
@SuppressWarnings("unused")
public abstract class AbstractOntologyService implements OntologyService {

    protected static Logger log = LoggerFactory.getLogger( AbstractOntologyService.class );

    /**
     * Properties through which propagation is allowed for {@link #getParents(Collection, boolean, boolean)}}
     */
    private static final Set<Property> DEFAULT_ADDITIONAL_PROPERTIES;

    static {
        DEFAULT_ADDITIONAL_PROPERTIES = new HashSet<>();
        DEFAULT_ADDITIONAL_PROPERTIES.add( RO.partOf );
        // all those are sub-properties of partOf, but some ontologies might not have them
        DEFAULT_ADDITIONAL_PROPERTIES.add( RO.activeIngredientIn );
        DEFAULT_ADDITIONAL_PROPERTIES.add( RO.boundingLayerOf );
        DEFAULT_ADDITIONAL_PROPERTIES.add( RO.branchingPartOf );
        DEFAULT_ADDITIONAL_PROPERTIES.add( RO.determinedBy );
        DEFAULT_ADDITIONAL_PROPERTIES.add( RO.ends );
        DEFAULT_ADDITIONAL_PROPERTIES.add( RO.isSubsequenceOf );
        DEFAULT_ADDITIONAL_PROPERTIES.add( RO.isEndSequenceOf );
        DEFAULT_ADDITIONAL_PROPERTIES.add( RO.isStartSequenceOf );
        DEFAULT_ADDITIONAL_PROPERTIES.add( RO.lumenOf );
        DEFAULT_ADDITIONAL_PROPERTIES.add( RO.luminalSpaceOf );
        DEFAULT_ADDITIONAL_PROPERTIES.add( RO.mainStemOf );
        DEFAULT_ADDITIONAL_PROPERTIES.add( RO.memberOf );
        DEFAULT_ADDITIONAL_PROPERTIES.add( RO.occurrentPartOf );
        DEFAULT_ADDITIONAL_PROPERTIES.add( RO.skeletonOf );
        DEFAULT_ADDITIONAL_PROPERTIES.add( RO.starts );
        DEFAULT_ADDITIONAL_PROPERTIES.add( RO.subclusterOf );
        // used by some older ontologies
        //noinspection deprecation
        DEFAULT_ADDITIONAL_PROPERTIES.add( RO.properPartOf );
    }

    /**
     * Internal state.
     */
    @Nullable
    private volatile State state = null;

    /* settings (applicable for next initialization) */
    private LanguageLevel languageLevel = LanguageLevel.FULL;
    private InferenceMode inferenceMode = InferenceMode.TRANSITIVE;
    private boolean processImports = true;
    private boolean searchEnabled = true;
    private Set<String> excludedWordsFromStemming = Collections.emptySet();
    private Set<String> additionalPropertyUris = DEFAULT_ADDITIONAL_PROPERTIES.stream().map( Property::getURI ).collect( Collectors.toSet() );

    @Override
    public String getName() {
        return getState().map( state -> {
            NodeIterator it = state.model.listObjectsOfProperty( DC_11.title );
            return it.hasNext() ? it.next().asLiteral().getString() : null;
        } ).orElse( null );
    }

    @Override
    public String getDescription() {
        return getState().map( state -> {
            NodeIterator it = state.model.listObjectsOfProperty( DC_11.description );
            return it.hasNext() ? it.next().asLiteral().getString() : null;
        } ).orElse( null );
    }

    @Override
    public LanguageLevel getLanguageLevel() {
        return getState().map( state -> state.languageLevel ).orElse( languageLevel );
    }

    @Override
    public void setLanguageLevel( LanguageLevel languageLevel ) {
        this.languageLevel = languageLevel;
    }

    @Override
    public InferenceMode getInferenceMode() {
        return getState().map( state -> state.inferenceMode ).orElse( inferenceMode );
    }

    @Override
    public void setInferenceMode( InferenceMode inferenceMode ) {
        this.inferenceMode = inferenceMode;
    }

    @Override
    public boolean getProcessImports() {
        return getState().map( state -> state.processImports ).orElse( processImports );
    }

    @Override
    public void setProcessImports( boolean processImports ) {
        this.processImports = processImports;
    }

    @Override
    public boolean isSearchEnabled() {
        return getState().map( state -> state.index != null ).orElse( searchEnabled );
    }

    @Override
    public void setSearchEnabled( boolean searchEnabled ) {
        this.searchEnabled = searchEnabled;
    }

    @Override
    public Set<String> getExcludedWordsFromStemming() {
        return getState().map( state -> state.excludedWordsFromStemming ).orElse( excludedWordsFromStemming );
    }

    @Override
    public void setExcludedWordsFromStemming( Set<String> excludedWordsFromStemming ) {
        this.excludedWordsFromStemming = excludedWordsFromStemming;
    }

    @Override
    public Set<String> getAdditionalPropertyUris() {
        return getState().map( state -> state.additionalPropertyUris ).orElse( additionalPropertyUris );
    }

    @Override
    public void setAdditionalPropertyUris( Set<String> additionalPropertyUris ) {
        this.additionalPropertyUris = additionalPropertyUris;
    }

    public void initialize( boolean forceLoad, boolean forceIndexing ) {
        initialize( null, forceLoad, forceIndexing );
    }

    public void initialize( InputStream stream, boolean forceIndexing ) {
        initialize( stream, true, forceIndexing );
    }

    private synchronized void initialize( @Nullable InputStream stream, boolean forceLoad, boolean forceIndexing ) {
        if ( !forceLoad && state != null ) {
            log.warn( "{} is already loaded, and force=false, not restarting", this );
            return;
        }

        // making a copy of all we need
        String ontologyUrl = getOntologyUrl();
        String ontologyName = getOntologyName();
        String cacheName = getCacheName();
        LanguageLevel languageLevel = this.languageLevel;
        InferenceMode inferenceMode = this.inferenceMode;
        boolean processImports = this.processImports;
        boolean searchEnabled = this.searchEnabled;
        Set<String> excludedWordsFromStemming = this.excludedWordsFromStemming;

        // Detect configuration problems.
        if ( StringUtils.isBlank( ontologyUrl ) ) {
            throw new IllegalStateException( "URL not defined for %s: ontology cannot be loaded. (" + this + ")" );
        }

        if ( cacheName == null && forceIndexing ) {
            throw new IllegalArgumentException( String.format( "No cache directory is set for %s, cannot force indexing.", this ) );
        }

        boolean loadOntology = isEnabled();

        // If loading ontologies is disabled in the configuration, return
        if ( !forceLoad && !loadOntology ) {
            log.debug( "Loading {} is disabled (force=false, Configuration load.{}=false)",
                    this, ontologyName );
            return;
        }

        log.info( "Loading ontology: {}...", this );
        StopWatch loadTime = StopWatch.createStarted();

        // use temporary variables, so that we can minimize the critical region for replacing the service's state
        OntModel model;
        SearchIndex index;

        // loading the model from disk or URL is lengthy
        if ( Thread.currentThread().isInterrupted() )
            return;

        try {
            OntologyModel m = stream != null ? loadModelFromStream( stream, processImports, languageLevel, inferenceMode ) : loadModel( processImports, languageLevel, inferenceMode ); // can take a while.
            model = m.unwrap( OntModel.class );
        } catch ( Exception e ) {
            if ( isCausedByInterrupt( e ) ) {
                // make sure that the thread is interrupted
                Thread.currentThread().interrupt();
                return;
            } else {
                throw new RuntimeException( String.format( "Failed to load ontology model for %s.", this ), e );
            }
        }

        // retrieving restrictions is lengthy
        if ( Thread.currentThread().isInterrupted() )
            return;

        // compute additional restrictions
        Set<Property> additionalProperties = additionalPropertyUris.stream().map( model::getProperty ).collect( Collectors.toSet() );
        Set<Restriction> additionalRestrictions = JenaUtils.listRestrictionsOnProperties( model, additionalProperties, true ).toSet();


        // indexing is lengthy, don't bother if we're interrupted
        if ( Thread.currentThread().isInterrupted() )
            return;

        if ( searchEnabled && cacheName != null ) {
            //Checks if the current ontology has changed since it was last loaded.
            boolean changed = OntologyLoader.hasChanged( cacheName );
            boolean indexExists = OntologyIndexer.getSubjectIndex( cacheName, excludedWordsFromStemming ) != null;
            boolean forceReindexing = forceLoad && forceIndexing;
            // indexing is slow, don't do it if we don't have to.
            try {
                index = OntologyIndexer.indexOntology( cacheName, model, excludedWordsFromStemming, forceReindexing || changed || !indexExists );
            } catch ( Exception e ) {
                if ( isCausedByInterrupt( e ) ) {
                    return;
                } else {
                    throw new RuntimeException( String.format( "Failed to generate index for %s.", this ), e );
                }
            }
        } else {
            index = null;
        }

        // if interrupted, we don't need to replace the model and clear the *old* cache
        if ( Thread.currentThread().isInterrupted() )
            return;

        this.state = new State( model, index, excludedWordsFromStemming, additionalRestrictions, languageLevel, inferenceMode, processImports, additionalProperties.stream().map( Property::getURI ).collect( Collectors.toSet() ), null );
        if ( cacheName != null ) {
            // now that the terms have been replaced, we can clear old caches
            try {
                OntologyLoader.deleteOldCache( cacheName );
            } catch ( IOException e ) {
                log.error( String.format( String.format( "Failed to delete old cache directory for %s.", this ), e ) );
            }
        }

        loadTime.stop();

        log.info( "Finished loading {} in {}s", this, String.format( "%.2f", loadTime.getTime() / 1000.0 ) );
    }

    private static boolean isCausedByInterrupt( Exception e ) {
        return hasCauseMatching( e, cause -> ( ( cause instanceof ParseException ) && ( ( ParseException ) cause ).getErrorNumber() == ARPErrorNumbers.ERR_INTERRUPTED ) ) ||
                hasCause( e, InterruptedException.class ) ||
                hasCause( e, InterruptedIOException.class ) ||
                hasCause( e, ClosedByInterruptException.class );
    }

    private static boolean hasCause( Throwable t, Class<? extends Throwable> clazz ) {
        return hasCauseMatching( t, clazz::isInstance );
    }

    private static boolean hasCauseMatching( Throwable t, Predicate<Throwable> predicate ) {
        return predicate.test( t ) || ( t.getCause() != null && hasCauseMatching( t.getCause(), predicate ) );
    }

    @Override
    public Collection<OntologySearchResult<OntologyIndividual>> findIndividuals( String search, int maxResults, boolean keepObsoletes ) throws
            OntologySearchException {
        State state = this.state;
        if ( state == null ) {
            log.warn( "Ontology {} is not ready, no individuals will be returned.", this );
            return Collections.emptySet();
        }
        if ( state.index == null ) {
            log.warn( "Attempt to search {} when index is null, no results will be returned.", this );
            return Collections.emptySet();
        }
        return state.index.searchIndividuals( state.model, search, maxResults ).stream()
                .map( i -> as( i.result, Individual.class ).map( r -> new OntologySearchResult<>( ( OntologyIndividual ) new OntologyIndividualImpl( r, state.additionalRestrictions ), i.score ) ) )
                .filter( Optional::isPresent )
                .map( Optional::get )
                .filter( ontologyTerm -> keepObsoletes || !ontologyTerm.getResult().isObsolete() )
                .sorted( Comparator.comparing( OntologySearchResult::getScore, Comparator.reverseOrder() ) )
                .collect( Collectors.toCollection( LinkedHashSet::new ) );
    }

    @Override
    public Collection<OntologySearchResult<OntologyResource>> findResources( String searchString, int maxResults, boolean keepObsoletes ) throws
            OntologySearchException {
        State state = this.state;
        if ( state == null ) {
            log.warn( "Ontology {} is not ready, no resources will be returned.", this );
            return Collections.emptySet();
        }
        if ( state.index == null ) {
            log.warn( "Attempt to search {} when index is null, no results will be returned.", this );
            return Collections.emptySet();
        }
        return state.index.search( state.model, searchString, maxResults ).stream()
                .filter( ( r -> r.result.canAs( OntClass.class ) || r.result.canAs( Individual.class ) ) )
                .map( r -> {
                    if ( r.result.canAs( OntClass.class ) ) {
                        return as( r.result, OntClass.class )
                                .map( r2 -> new OntologySearchResult<>( ( OntologyResource ) new OntologyTermImpl( r2, state.additionalRestrictions ), r.score ) );
                    } else if ( r.result.canAs( Individual.class ) ) {
                        return as( r.result, Individual.class )
                                .map( r2 -> new OntologySearchResult<>( ( OntologyResource ) new OntologyIndividualImpl( r2, state.additionalRestrictions ), r.score ) );
                    } else {
                        return Optional.<OntologySearchResult<OntologyResource>>empty();
                    }
                } )
                .filter( Optional::isPresent )
                .map( Optional::get )
                .filter( ontologyTerm -> keepObsoletes || !ontologyTerm.getResult().isObsolete() )
                .sorted( Comparator.comparing( OntologySearchResult::getScore, Comparator.reverseOrder() ) )
                .collect( Collectors.toCollection( LinkedHashSet::new ) );
    }

    @Override
    public Collection<OntologySearchResult<OntologyTerm>> findTerm( String search, int maxResults, boolean keepObsoletes ) throws OntologySearchException {
        State state = this.state;
        if ( state == null ) {
            log.warn( "Ontology {} is not ready, no terms will be returned.", this );
            return Collections.emptySet();
        }
        if ( state.index == null ) {
            log.warn( "Attempt to search {} when index is null, no results will be returned.", this );
            return Collections.emptySet();
        }
        return state.index.searchClasses( state.model, search, maxResults ).stream()
                .map( r -> as( r.result, OntClass.class ).map( s -> new OntologySearchResult<>( ( OntologyTerm ) new OntologyTermImpl( s, state.additionalRestrictions ), r.score ) ) )
                .filter( Optional::isPresent )
                .map( Optional::get )
                .filter( ontologyTerm -> keepObsoletes || !ontologyTerm.getResult().isObsolete() )
                .sorted( Comparator.comparing( OntologySearchResult::getScore, Comparator.reverseOrder() ) )
                .collect( Collectors.toCollection( LinkedHashSet::new ) );
    }

    @Override
    public OntologyTerm findUsingAlternativeId( String alternativeId ) {
        State state = this.state;
        if ( state == null ) {
            log.warn( "Ontology {} is not ready, null will be returned for alternative ID match.", this );
            return null;
        }
        if ( state.alternativeIDs == null ) {
            log.info( "init search by alternativeID" );
            this.state = initSearchByAlternativeId( state );
        }
        assert state.alternativeIDs != null;
        String termUri = state.alternativeIDs.get( alternativeId );
        return termUri != null ? getTerm( termUri ) : null;
    }

    @Override
    public Set<String> getAllURIs() {
        return getState().map( state -> {
            Set<String> allUris = new HashSet<>();
            allUris.addAll( state.model.listClasses().mapWith( OntClass::getURI ).toSet() );
            allUris.addAll( state.model.listIndividuals().mapWith( Individual::getURI ).toSet() );
            return allUris;
        } ).orElseGet( () -> {
            log.warn( "Ontology {} is not ready, no term  URIs will be returned.", this );
            return Collections.emptySet();
        } );
    }

    @Override
    public OntologyResource getResource( String uri ) {
        return getState().map( state -> {
            OntologyResource res;
            Resource resource = state.model.getResource( uri );
            if ( resource.getURI() == null ) {
                return null;
            }
            if ( resource instanceof OntClass ) {
                // use the cached term
                res = new OntologyTermImpl( ( OntClass ) resource, state.additionalRestrictions );
            } else if ( resource instanceof Individual ) {
                res = new OntologyIndividualImpl( ( Individual ) resource, state.additionalRestrictions );
            } else if ( resource instanceof OntProperty ) {
                res = PropertyFactory.asProperty( ( ObjectProperty ) resource, state.additionalRestrictions );
            } else {
                res = null;
            }
            return res;
        } ).orElse( null );
    }

    @Override
    public OntologyTerm getTerm( String uri ) {
        return getState().map( state -> {
            OntClass ontCls = state.model.getOntClass( uri );
            // null or bnode
            if ( ontCls == null || ontCls.getURI() == null ) {
                return null;
            }
            return new OntologyTermImpl( ontCls, state.additionalRestrictions );
        } ).orElse( null );
    }

    @Override
    public Collection<OntologyIndividual> getTermIndividuals( String uri ) {
        OntologyTerm term = getTerm( uri );
        if ( term == null ) {
            /*
             * Either the ontology hasn't been loaded, or the id was not valid.
             */
            log.warn( "No term for URI={} in {}; make sure ontology is loaded and uri is valid", uri, this );
            return Collections.emptySet();
        }
        return term.getIndividuals( true );
    }

    @Override
    public Set<OntologyTerm> getParents( Collection<OntologyTerm> terms, boolean direct,
            boolean includeAdditionalProperties, boolean keepObsoletes ) {
        return getState().map( state ->
                        JenaUtils.getParents( state.model, getOntClassesFromTerms( state.model, terms ), direct, includeAdditionalProperties ? state.additionalRestrictions : null )
                                .stream()
                                .map( o -> ( OntologyTerm ) new OntologyTermImpl( o, state.additionalRestrictions ) )
                                .filter( o -> keepObsoletes || !o.isObsolete() )
                                .collect( Collectors.toSet() ) )
                .orElse( Collections.emptySet() );
    }

    @Override
    public Set<OntologyTerm> getChildren( Collection<OntologyTerm> terms, boolean direct,
            boolean includeAdditionalProperties, boolean keepObsoletes ) {
        return getState().map( state ->
                JenaUtils.getChildren( state.model, getOntClassesFromTerms( state.model, terms ), direct, includeAdditionalProperties ? state.additionalRestrictions : null )
                        .stream()
                        .map( o -> ( OntologyTerm ) new OntologyTermImpl( o, state.additionalRestrictions ) )
                        .filter( o -> keepObsoletes || !o.isObsolete() )
                        .collect( Collectors.toSet() )
        ).orElse( Collections.emptySet() );
    }

    @Override
    public boolean isEnabled() {
        // could have forced, without setting config
        return isOntologyEnabled() || isOntologyLoaded() || isInitializationThreadAlive();
    }

    @Override
    public boolean isOntologyLoaded() {
        // it's fine not to use the read lock here
        return state != null;
    }

    private volatile Thread initializationThread = null;

    @Override
    public synchronized void startInitializationThread( boolean forceLoad, boolean forceIndexing ) {
        if ( initializationThread != null && initializationThread.isAlive() ) {
            log.warn( " Initialization thread for {} is currently running, not restarting.", this );
            return;
        }
        // create and start the initialization thread
        initializationThread = new Thread( () -> {
            try {
                this.initialize( forceLoad, forceIndexing );
            } catch ( Exception e ) {
                log.error( "Initialization for %s failed.", e );
            }
        }, getOntologyName() + "_load_thread_" + RandomStringUtils.randomAlphanumeric( 5 ) );
        // To prevent VM from waiting on this thread to shut down (if shutting down).
        initializationThread.setDaemon( true );
        initializationThread.start();
    }

    @Override
    public boolean isInitializationThreadAlive() {
        return initializationThread != null && initializationThread.isAlive();
    }

    @Override
    public boolean isInitializationThreadCancelled() {
        return initializationThread != null && initializationThread.isInterrupted();
    }

    /**
     * Cancel the initialization thread.
     */
    @Override
    public void cancelInitializationThread() {
        if ( initializationThread == null ) {
            throw new IllegalStateException( "The initialization thread has not started. Invoke startInitializationThread() first." );
        }
        initializationThread.interrupt();
    }

    @Override
    public void waitForInitializationThread() throws InterruptedException {
        if ( initializationThread == null ) {
            throw new IllegalStateException( "The initialization thread has not started. Invoke startInitializationThread() first." );
        }
        initializationThread.join();
    }

    /**
     * The simple getOntologyName() of the ontology. Used for indexing purposes. (ie this will determine the getOntologyName() of the underlying
     * index for searching the ontology)
     */
    protected abstract String getOntologyName();

    /**
     * Defines the location of the ontology eg: <a href="http://mged.sourceforge.net/ontologies/MGEDOntology.owl">MGED</a>
     */
    protected abstract String getOntologyUrl();

    /**
     * Indicate if this ontology is enabled.
     */
    protected abstract boolean isOntologyEnabled();

    /**
     * A name for caching this ontology, or null to disable caching.
     * <p>
     * Note that if null is returned, the ontology will not have full-text search capabilities.
     */
    @Nullable
    protected abstract String getCacheName();

    /**
     * Delegates the call as to load the model into memory or leave it on disk. Simply delegates to either
     * OntologyLoader.loadMemoryModel( url ); OR OntologyLoader.loadPersistentModel( url, spec );
     */
    protected OntologyModel loadModel( boolean processImports, LanguageLevel languageLevel, InferenceMode inferenceMode ) throws IOException {
        return new OntologyModelImpl( OntologyLoader.loadMemoryModel( this.getOntologyUrl(), this.getCacheName(), processImports, this.getSpec( languageLevel, inferenceMode ) ) );
    }

    /**
     * Load a model from a given input stream.
     */
    protected OntologyModel loadModelFromStream( InputStream is, boolean processImports, LanguageLevel languageLevel, InferenceMode inferenceMode ) throws IOException {
        return new OntologyModelImpl( OntologyLoader.loadMemoryModel( is, this.getOntologyUrl(), processImports, this.getSpec( languageLevel, inferenceMode ) ) );
    }

    private OntModelSpec getSpec( LanguageLevel languageLevel, InferenceMode inferenceMode ) {
        String profile;
        switch ( languageLevel ) {
            case FULL:
                profile = ProfileRegistry.OWL_LANG;
                break;
            case DL:
                profile = ProfileRegistry.OWL_DL_LANG;
                break;
            case LITE:
                profile = ProfileRegistry.OWL_LITE_LANG;
                break;
            default:
                throw new UnsupportedOperationException( String.format( "Unsupported OWL language level %s.", languageLevel ) );
        }
        ReasonerFactory reasonerFactory;
        switch ( inferenceMode ) {
            case FULL:
                reasonerFactory = OWLFBRuleReasonerFactory.theInstance();
                break;
            case MINI:
                reasonerFactory = OWLMiniReasonerFactory.theInstance();
                break;
            case MICRO:
                reasonerFactory = OWLMicroReasonerFactory.theInstance();
                break;
            case TRANSITIVE:
                reasonerFactory = TransitiveReasonerFactory.theInstance();
                break;
            case NONE:
                reasonerFactory = null;
                break;
            default:
                throw new UnsupportedOperationException( String.format( "Unsupported inference level %s.", inferenceMode ) );
        }
        return new OntModelSpec( ModelFactory.createMemModelMaker(), null, reasonerFactory, profile );
    }

    @Override
    public synchronized void index( boolean force ) {
        String cacheName = getCacheName();
        if ( cacheName == null ) {
            log.warn( "This ontology does not support indexing; assign a cache name to be used." );
            return;
        }
        if ( !searchEnabled ) {
            log.warn( "Search is not enabled for this ontology." );
            return;
        }
        State state = this.state;
        if ( state == null ) {
            log.warn( "Ontology {} is not initialized, cannot index it.", this );
            return;
        }
        SearchIndex index;
        try {
            index = OntologyIndexer.indexOntology( cacheName, state.model, state.excludedWordsFromStemming, force );
        } catch ( IOException e ) {
            log.error( "Failed to generate index for {}.", this, e );
            return;
        }
        // now we replace the index
        this.state = new State( state.model, index, state.excludedWordsFromStemming, state.additionalRestrictions, state.languageLevel, state.inferenceMode, state.processImports, state.additionalPropertyUris, state.alternativeIDs );
    }

    /**
     * Initialize alternative IDs mapping.
     * <p>
     * this add alternative id in 2 ways
     * <p>
     * Example :
     * <p>
     * <a href="http://purl.obolibrary.org/obo/HP_0000005">HP_0000005</a> with alternative id : HP:0001453
     * <p>
     * by default way use in file 1- HP:0001453 -----> <a href="http://purl.obolibrary.org/obo/HP_0000005">HP_0000005</a>
     * <p>
     * trying <a href=" to use the value uri 2- http://purl.obol">HP_0001453</a>ibrary.org/obo/HP_0001453 ----->
     * <a href="http://purl.obolibrary.org/obo/HP_0000005">HP_0000005</a>
     */
    private State initSearchByAlternativeId( State state ) {
        Map<String, String> alternativeIDs = new HashMap<>();
        // for all Ontology terms that exist in the tree
        ExtendedIterator<OntClass> iterator = state.model.listClasses();
        while ( iterator.hasNext() ) {
            OntologyTerm ontologyTerm = new OntologyTermImpl( iterator.next(), state.additionalRestrictions );
            if ( ontologyTerm.getUri() == null ) {
                continue;
            }
            // let's find the baseUri, to change to valueUri
            String baseOntologyUri = ontologyTerm.getUri().substring( 0, ontologyTerm.getUri().lastIndexOf( "/" ) + 1 );
            for ( String alternativeId : ontologyTerm.getAlternativeIds() ) {
                // first way
                alternativeIDs.put( alternativeId, ontologyTerm.getUri() );
                // second way
                String alternativeIdModified = alternativeId.replace( ':', '_' );
                alternativeIDs.put( baseOntologyUri + alternativeIdModified, ontologyTerm.getUri() );
            }
        }
        return new State( state.model, state.index, state.excludedWordsFromStemming, state.additionalRestrictions, state.languageLevel, state.inferenceMode, state.processImports, state.additionalPropertyUris, alternativeIDs );
    }

    @Override
    public void loadTermsInNameSpace( InputStream is, boolean forceIndex ) {
        // wait for the initialization thread to finish
        if ( initializationThread != null && initializationThread.isAlive() ) {
            log.warn( "{} initialization is already running, trying to cancel ...", this );
            initializationThread.interrupt();
            // wait for the thread to die.
            int maxWait = 10;
            int wait = 0;
            while ( initializationThread.isAlive() ) {
                try {
                    initializationThread.join( 5000 );
                } catch ( InterruptedException e ) {
                    Thread.currentThread().interrupt();
                    return;
                }
                log.warn( "Waiting for auto-initialization to stop so manual initialization can begin ..." );
                ++wait;
                if ( wait >= maxWait && !initializationThread.isAlive() ) {
                    throw new RuntimeException( String.format( "Got tired of waiting for %s's initialization thread.", this ) );
                }
            }
        }
        initialize( is, forceIndex );
    }

    @Override
    public String toString() {
        return String.format( "%s [url=%s] [language level=%s] [inference mode=%s] [imports=%b] [search=%b]",
                getOntologyName(), getOntologyUrl(), getLanguageLevel(), getInferenceMode(), getProcessImports(), isSearchEnabled() );
    }

    private Optional<State> getState() {
        return Optional.ofNullable( state );
    }

    private Set<OntClass> getOntClassesFromTerms( OntModel model, Collection<OntologyTerm> terms ) {
        return terms.stream()
                .map( o -> {
                    if ( o instanceof OntologyTermImpl ) {
                        return ( ( OntologyTermImpl ) o ).getOntClass();
                    } else {
                        return o.getUri() != null ? model.getOntClass( o.getUri() ) : null;
                    }
                } )
                .filter( Objects::nonNull )
                .collect( Collectors.toSet() );
    }

    private static class State {
        private final OntModel model;
        @Nullable
        private final SearchIndex index;
        private final Set<String> excludedWordsFromStemming;
        private final Set<Restriction> additionalRestrictions;
        private final LanguageLevel languageLevel;
        private final InferenceMode inferenceMode;
        private final boolean processImports;
        private final Set<String> additionalPropertyUris;
        @Nullable
        private final Map<String, String> alternativeIDs;

        private State( OntModel model, @Nullable SearchIndex index, Set<String> excludedWordsFromStemming, Set<Restriction> additionalRestrictions, @Nullable LanguageLevel languageLevel, InferenceMode inferenceMode, boolean processImports, Set<String> additionalPropertyUris, @Nullable Map<String, String> alternativeIDs ) {
            this.model = model;
            this.index = index;
            this.excludedWordsFromStemming = excludedWordsFromStemming;
            this.additionalRestrictions = additionalRestrictions;
            this.languageLevel = languageLevel;
            this.inferenceMode = inferenceMode;
            this.processImports = processImports;
            this.additionalPropertyUris = additionalPropertyUris;
            this.alternativeIDs = alternativeIDs;
        }
    }
=======
package ubic.basecode.ontology.jena;

import com.hp.hpl.jena.ontology.*;
import com.hp.hpl.jena.rdf.model.ModelFactory;
import com.hp.hpl.jena.rdf.model.NodeIterator;
import com.hp.hpl.jena.rdf.model.Property;
import com.hp.hpl.jena.rdf.model.Resource;
import com.hp.hpl.jena.rdfxml.xmlinput.ARPErrorNumbers;
import com.hp.hpl.jena.rdfxml.xmlinput.ParseException;
import com.hp.hpl.jena.reasoner.ReasonerFactory;
import com.hp.hpl.jena.reasoner.rulesys.OWLFBRuleReasonerFactory;
import com.hp.hpl.jena.reasoner.rulesys.OWLMicroReasonerFactory;
import com.hp.hpl.jena.reasoner.rulesys.OWLMiniReasonerFactory;
import com.hp.hpl.jena.reasoner.transitiveReasoner.TransitiveReasonerFactory;
import com.hp.hpl.jena.util.iterator.ExtendedIterator;
import com.hp.hpl.jena.vocabulary.DC_11;
import org.apache.commons.lang3.RandomStringUtils;
import org.apache.commons.lang3.StringUtils;
import org.apache.commons.lang3.time.StopWatch;
import org.slf4j.Logger;
import org.slf4j.LoggerFactory;
import ubic.basecode.ontology.model.OntologyIndividual;
import ubic.basecode.ontology.model.OntologyModel;
import ubic.basecode.ontology.model.OntologyResource;
import ubic.basecode.ontology.model.OntologyTerm;
import ubic.basecode.ontology.providers.OntologyService;
import ubic.basecode.ontology.search.OntologySearchException;
import ubic.basecode.ontology.search.OntologySearchResult;

import javax.annotation.Nullable;
import java.io.IOException;
import java.io.InputStream;
import java.io.InterruptedIOException;
import java.nio.channels.ClosedByInterruptException;
import java.util.*;
import java.util.function.Predicate;
import java.util.stream.Collectors;

import static ubic.basecode.ontology.jena.JenaUtils.as;

public abstract class AbstractOntologyService implements OntologyService {

    /**
     * Properties through which propagation is allowed for {@link #getParents(Collection, boolean, boolean)}}
     */
    private static final Set<Property> DEFAULT_ADDITIONAL_PROPERTIES;
    protected static Logger log = LoggerFactory.getLogger( AbstractOntologyService.class );

    static {
        DEFAULT_ADDITIONAL_PROPERTIES = new HashSet<>();
        DEFAULT_ADDITIONAL_PROPERTIES.add( RO.partOf );
        // all those are sub-properties of partOf, but some ontologies might not have them
        DEFAULT_ADDITIONAL_PROPERTIES.add( RO.activeIngredientIn );
        DEFAULT_ADDITIONAL_PROPERTIES.add( RO.boundingLayerOf );
        DEFAULT_ADDITIONAL_PROPERTIES.add( RO.branchingPartOf );
        DEFAULT_ADDITIONAL_PROPERTIES.add( RO.determinedBy );
        DEFAULT_ADDITIONAL_PROPERTIES.add( RO.ends );
        DEFAULT_ADDITIONAL_PROPERTIES.add( RO.isSubsequenceOf );
        DEFAULT_ADDITIONAL_PROPERTIES.add( RO.isEndSequenceOf );
        DEFAULT_ADDITIONAL_PROPERTIES.add( RO.isStartSequenceOf );
        DEFAULT_ADDITIONAL_PROPERTIES.add( RO.lumenOf );
        DEFAULT_ADDITIONAL_PROPERTIES.add( RO.luminalSpaceOf );
        DEFAULT_ADDITIONAL_PROPERTIES.add( RO.mainStemOf );
        DEFAULT_ADDITIONAL_PROPERTIES.add( RO.memberOf );
        DEFAULT_ADDITIONAL_PROPERTIES.add( RO.occurrentPartOf );
        DEFAULT_ADDITIONAL_PROPERTIES.add( RO.skeletonOf );
        DEFAULT_ADDITIONAL_PROPERTIES.add( RO.starts );
        DEFAULT_ADDITIONAL_PROPERTIES.add( RO.subclusterOf );
        // used by some older ontologies
        //noinspection deprecation
        DEFAULT_ADDITIONAL_PROPERTIES.add( RO.properPartOf );
    }

    private final String ontologyName;
    private final String ontologyUrl;
    private final boolean ontologyEnabled;
    private final String cacheName;

    /**
     * Internal state.
     */
    @Nullable
    private State state = null;
    /* settings (applicable for next initialization) */
    private LanguageLevel languageLevel = LanguageLevel.FULL;
    private InferenceMode inferenceMode = InferenceMode.TRANSITIVE;
    private boolean processImports = true;
    private boolean searchEnabled = true;
    private Set<String> excludedWordsFromStemming = Collections.emptySet();
    private Set<String> additionalPropertyUris = DEFAULT_ADDITIONAL_PROPERTIES.stream().map( Property::getURI ).collect( Collectors.toSet() );

    protected AbstractOntologyService( String ontologyName, String ontologyUrl, boolean ontologyEnabled, @Nullable String cacheName ) {
        this.ontologyName = ontologyName;
        this.ontologyUrl = ontologyUrl;
        this.ontologyEnabled = ontologyEnabled;
        this.cacheName = cacheName;
    }

    protected String getOntologyName() {
        return ontologyName;
    }

    protected String getOntologyUrl() {
        return ontologyUrl;
    }

    protected boolean isOntologyEnabled() {
        return ontologyEnabled;
    }

    @Nullable
    protected String getCacheName() {
        return cacheName;
    }

    private volatile Thread initializationThread = null;

    @Override
    public synchronized void startInitializationThread( boolean forceLoad, boolean forceIndexing ) {
        if ( initializationThread != null && initializationThread.isAlive() ) {
            log.warn( " Initialization thread for {} is currently running, not restarting.", this );
            return;
        }
        // create and start the initialization thread
        initializationThread = new Thread( () -> {
            try {
                this.initialize( forceLoad, forceIndexing );
            } catch ( Exception e ) {
                log.error( "Initialization for %s failed.", e );
            }
        }, getOntologyName() + "_load_thread_" + RandomStringUtils.randomAlphanumeric( 5 ) );
        // To prevent VM from waiting on this thread to shut down (if shutting down).
        initializationThread.setDaemon( true );
        initializationThread.start();
    }

    @Override
    public boolean isInitializationThreadAlive() {
        return initializationThread != null && initializationThread.isAlive();
    }

    @Override
    public boolean isInitializationThreadCancelled() {
        return initializationThread != null && initializationThread.isInterrupted();
    }

    /**
     * Cancel the initialization thread.
     */
    @Override
    public void cancelInitializationThread() {
        if ( initializationThread == null ) {
            throw new IllegalStateException( "The initialization thread has not started. Invoke startInitializationThread() first." );
        }
        initializationThread.interrupt();
    }

    @Override
    public void waitForInitializationThread() throws InterruptedException {
        if ( initializationThread == null ) {
            throw new IllegalStateException( "The initialization thread has not started. Invoke startInitializationThread() first." );
        }
        initializationThread.join();
    }

    @Override
    public void loadTermsInNameSpace( InputStream is, boolean forceIndex ) {
        // wait for the initialization thread to finish
        if ( initializationThread != null && initializationThread.isAlive() ) {
            log.warn( "{} initialization is already running, trying to cancel ...", this );
            initializationThread.interrupt();
            // wait for the thread to die.
            int maxWait = 10;
            int wait = 0;
            while ( initializationThread.isAlive() ) {
                try {
                    initializationThread.join( 5000 );
                } catch ( InterruptedException e ) {
                    Thread.currentThread().interrupt();
                    return;
                }
                log.warn( "Waiting for auto-initialization to stop so manual initialization can begin ..." );
                ++wait;
                if ( wait >= maxWait && !initializationThread.isAlive() ) {
                    throw new RuntimeException( String.format( "Got tired of waiting for %s's initialization thread.", this ) );
                }
            }
        }
        initialize( is, forceIndex );
    }

    @Override
    public String getName() {
        return getState().map( state -> {
            NodeIterator it = state.model.listObjectsOfProperty( DC_11.title );
            return it.hasNext() ? it.next().asLiteral().getString() : null;
        } ).orElse( null );
    }

    @Override
    public String getDescription() {
        return getState().map( state -> {
            NodeIterator it = state.model.listObjectsOfProperty( DC_11.description );
            return it.hasNext() ? it.next().asLiteral().getString() : null;
        } ).orElse( null );
    }

    @Override
    public LanguageLevel getLanguageLevel() {
        return getState().map( state -> state.languageLevel ).orElse( languageLevel );
    }

    @Override
    public void setLanguageLevel( LanguageLevel languageLevel ) {
        this.languageLevel = languageLevel;
    }

    @Override
    public InferenceMode getInferenceMode() {
        return getState().map( state -> state.inferenceMode ).orElse( inferenceMode );
    }

    @Override
    public void setInferenceMode( InferenceMode inferenceMode ) {
        this.inferenceMode = inferenceMode;
    }

    @Override
    public boolean getProcessImports() {
        return getState().map( state -> state.processImports ).orElse( processImports );
    }

    @Override
    public void setProcessImports( boolean processImports ) {
        this.processImports = processImports;
    }

    @Override
    public boolean isSearchEnabled() {
        return getState().map( state -> state.index != null ).orElse( searchEnabled );
    }

    @Override
    public void setSearchEnabled( boolean searchEnabled ) {
        this.searchEnabled = searchEnabled;
    }

    @Override
    public Set<String> getExcludedWordsFromStemming() {
        return getState().map( state -> state.excludedWordsFromStemming ).orElse( excludedWordsFromStemming );
    }

    @Override
    public void setExcludedWordsFromStemming( Set<String> excludedWordsFromStemming ) {
        this.excludedWordsFromStemming = excludedWordsFromStemming;
    }

    @Override
    public Set<String> getAdditionalPropertyUris() {
        return getState().map( state -> state.additionalPropertyUris ).orElse( additionalPropertyUris );
    }

    @Override
    public void setAdditionalPropertyUris( Set<String> additionalPropertyUris ) {
        this.additionalPropertyUris = additionalPropertyUris;
    }

    public void initialize( boolean forceLoad, boolean forceIndexing ) {
        initialize( null, forceLoad, forceIndexing );
    }

    public void initialize( InputStream stream, boolean forceIndexing ) {
        initialize( stream, true, forceIndexing );
    }

    private synchronized void initialize( @Nullable InputStream stream, boolean forceLoad, boolean forceIndexing ) {
        if ( !forceLoad && state != null ) {
            log.warn( "{} is already loaded, and force=false, not restarting", this );
            return;
        }

        // making a copy of all we need
        String ontologyUrl = getOntologyUrl();
        String ontologyName = getOntologyName();
        String cacheName = getCacheName();
        LanguageLevel languageLevel = this.languageLevel;
        InferenceMode inferenceMode = this.inferenceMode;
        boolean processImports = this.processImports;
        boolean searchEnabled = this.searchEnabled;
        Set<String> excludedWordsFromStemming = this.excludedWordsFromStemming;

        // Detect configuration problems.
        if ( StringUtils.isBlank( ontologyUrl ) ) {
            throw new IllegalStateException( "URL not defined for %s: ontology cannot be loaded. (" + this + ")" );
        }

        if ( cacheName == null && forceIndexing ) {
            throw new IllegalArgumentException( String.format( "No cache directory is set for %s, cannot force indexing.", this ) );
        }

        boolean loadOntology = isEnabled();

        // If loading ontologies is disabled in the configuration, return
        if ( !forceLoad && !loadOntology ) {
            log.debug( "Loading {} is disabled (force=false, Configuration load.{}=false)",
                    this, ontologyName );
            return;
        }

        log.info( "Loading ontology: {}...", this );
        StopWatch loadTime = StopWatch.createStarted();

        // use temporary variables, so that we can minimize the critical region for replacing the service's state
        OntModel model;
        SearchIndex index;

        // loading the model from disk or URL is lengthy
        if ( Thread.currentThread().isInterrupted() )
            return;

        try {
            OntologyModel m = stream != null ? loadModelFromStream( stream, processImports, languageLevel, inferenceMode ) : loadModel( processImports, languageLevel, inferenceMode ); // can take a while.
            if ( m instanceof OntologyModelImpl ) {
                model = ( ( OntologyModelImpl ) m ).getOntModel();
            } else {
                throw new RuntimeException( "Only Jena-based ontology models are supported." );
            }
        } catch ( Exception e ) {
            if ( isCausedByInterrupt( e ) ) {
                // make sure that the thread is interrupted
                Thread.currentThread().interrupt();
                return;
            } else {
                throw new RuntimeException( String.format( "Failed to load ontology model for %s.", this ), e );
            }
        }

        // retrieving restrictions is lengthy
        if ( Thread.currentThread().isInterrupted() )
            return;

        // compute additional restrictions
        Set<Property> additionalProperties = additionalPropertyUris.stream().map( model::getProperty ).collect( Collectors.toSet() );
        Set<Restriction> additionalRestrictions = JenaUtils.listRestrictionsOnProperties( model, additionalProperties, true ).toSet();


        // indexing is lengthy, don't bother if we're interrupted
        if ( Thread.currentThread().isInterrupted() )
            return;

        if ( searchEnabled && cacheName != null ) {
            //Checks if the current ontology has changed since it was last loaded.
            boolean changed = OntologyLoader.hasChanged( cacheName );
            boolean indexExists = OntologyIndexer.getSubjectIndex( cacheName, excludedWordsFromStemming ) != null;
            boolean forceReindexing = forceLoad && forceIndexing;
            // indexing is slow, don't do it if we don't have to.
            try {
                index = OntologyIndexer.indexOntology( cacheName, model, excludedWordsFromStemming, forceReindexing || changed || !indexExists );
            } catch ( Exception e ) {
                if ( isCausedByInterrupt( e ) ) {
                    return;
                } else {
                    throw new RuntimeException( String.format( "Failed to generate index for %s.", this ), e );
                }
            }
        } else {
            index = null;
        }

        // if interrupted, we don't need to replace the model and clear the *old* cache
        if ( Thread.currentThread().isInterrupted() )
            return;

        if ( this.state != null ) {
            try {
                this.state.close();
            } catch ( Exception e ) {
                log.error( "Failed to close current state.", e );
            }
        }

        this.state = new State( model, index, excludedWordsFromStemming, additionalRestrictions, languageLevel, inferenceMode, processImports, additionalProperties.stream().map( Property::getURI ).collect( Collectors.toSet() ), null );
        if ( cacheName != null ) {
            // now that the terms have been replaced, we can clear old caches
            try {
                OntologyLoader.deleteOldCache( cacheName );
            } catch ( IOException e ) {
                log.error( String.format( String.format( "Failed to delete old cache directory for %s.", this ), e ) );
            }
        }

        loadTime.stop();

        log.info( "Finished loading {} in {}s", this, String.format( "%.2f", loadTime.getTime() / 1000.0 ) );
    }

    private boolean isCausedByInterrupt( Exception e ) {
        return hasCauseMatching( e, cause -> ( ( cause instanceof ParseException ) && ( ( ParseException ) cause ).getErrorNumber() == ARPErrorNumbers.ERR_INTERRUPTED ) ) ||
                hasCause( e, InterruptedException.class ) ||
                hasCause( e, InterruptedIOException.class ) ||
                hasCause( e, ClosedByInterruptException.class );
    }

    private boolean hasCause( Throwable t, Class<? extends Throwable> clazz ) {
        return hasCauseMatching( t, clazz::isInstance );
    }

    private boolean hasCauseMatching( Throwable t, Predicate<Throwable> predicate ) {
        return predicate.test( t ) || ( t.getCause() != null && hasCauseMatching( t.getCause(), predicate ) );
    }

    @Override
    public Collection<OntologySearchResult<OntologyIndividual>> findIndividuals( String search, int maxResults, boolean keepObsoletes ) throws
            OntologySearchException {
        State state = this.state;
        if ( state == null ) {
            log.warn( "Ontology {} is not ready, no individuals will be returned.", this );
            return Collections.emptySet();
        }
        if ( state.index == null ) {
            log.warn( "Attempt to search {} when index is null, no results will be returned.", this );
            return Collections.emptySet();
        }
        return state.index.searchIndividuals( state.model, search, maxResults ).stream()
                .map( i -> as( i.result, Individual.class ).map( r -> new OntologySearchResult<>( ( OntologyIndividual ) new OntologyIndividualImpl( r, state.additionalRestrictions ), i.score ) ) )
                .filter( Optional::isPresent )
                .map( Optional::get )
                .filter( ontologyTerm -> keepObsoletes || !ontologyTerm.getResult().isObsolete() )
                .sorted( Comparator.comparing( OntologySearchResult::getScore, Comparator.reverseOrder() ) )
                .collect( Collectors.toCollection( LinkedHashSet::new ) );
    }

    @Override
    public Collection<OntologySearchResult<OntologyResource>> findResources( String searchString, int maxResults, boolean keepObsoletes ) throws
            OntologySearchException {
        State state = this.state;
        if ( state == null ) {
            log.warn( "Ontology {} is not ready, no resources will be returned.", this );
            return Collections.emptySet();
        }
        if ( state.index == null ) {
            log.warn( "Attempt to search {} when index is null, no results will be returned.", this );
            return Collections.emptySet();
        }
        return state.index.search( state.model, searchString, maxResults ).stream()
                .filter( ( r -> r.result.canAs( OntClass.class ) || r.result.canAs( Individual.class ) ) )
                .map( r -> {
                    if ( r.result.canAs( OntClass.class ) ) {
                        return as( r.result, OntClass.class )
                                .map( r2 -> new OntologySearchResult<>( ( OntologyResource ) new OntologyTermImpl( r2, state.additionalRestrictions ), r.score ) );
                    } else if ( r.result.canAs( Individual.class ) ) {
                        return as( r.result, Individual.class )
                                .map( r2 -> new OntologySearchResult<>( ( OntologyResource ) new OntologyIndividualImpl( r2, state.additionalRestrictions ), r.score ) );
                    } else {
                        return Optional.<OntologySearchResult<OntologyResource>>empty();
                    }
                } )
                .filter( Optional::isPresent )
                .map( Optional::get )
                .filter( ontologyTerm -> keepObsoletes || !ontologyTerm.getResult().isObsolete() )
                .sorted( Comparator.comparing( OntologySearchResult::getScore, Comparator.reverseOrder() ) )
                .collect( Collectors.toCollection( LinkedHashSet::new ) );
    }

    @Override
    public Collection<OntologySearchResult<OntologyTerm>> findTerm( String search, int maxResults, boolean keepObsoletes ) throws OntologySearchException {
        State state = this.state;
        if ( state == null ) {
            log.warn( "Ontology {} is not ready, no terms will be returned.", this );
            return Collections.emptySet();
        }
        if ( state.index == null ) {
            log.warn( "Attempt to search {} when index is null, no results will be returned.", this );
            return Collections.emptySet();
        }
        return state.index.searchClasses( state.model, search, maxResults ).stream()
                .map( r -> as( r.result, OntClass.class ).map( s -> new OntologySearchResult<>( ( OntologyTerm ) new OntologyTermImpl( s, state.additionalRestrictions ), r.score ) ) )
                .filter( Optional::isPresent )
                .map( Optional::get )
                .filter( ontologyTerm -> keepObsoletes || !ontologyTerm.getResult().isObsolete() )
                .sorted( Comparator.comparing( OntologySearchResult::getScore, Comparator.reverseOrder() ) )
                .collect( Collectors.toCollection( LinkedHashSet::new ) );
    }

    @Override
    public OntologyTerm findUsingAlternativeId( String alternativeId ) {
        State state = this.state;
        if ( state == null ) {
            log.warn( "Ontology {} is not ready, null will be returned for alternative ID match.", this );
            return null;
        }
        if ( state.alternativeIDs == null ) {
            log.info( "init search by alternativeID" );
            this.state = initSearchByAlternativeId( state );
        }
        assert state.alternativeIDs != null;
        String termUri = state.alternativeIDs.get( alternativeId );
        return termUri != null ? getTerm( termUri ) : null;
    }

    @Override
    public Set<String> getAllURIs() {
        return getState().map( state -> {
            Set<String> allUris = new HashSet<>();
            allUris.addAll( state.model.listClasses().mapWith( OntClass::getURI ).toSet() );
            allUris.addAll( state.model.listIndividuals().mapWith( Individual::getURI ).toSet() );
            return allUris;
        } ).orElseGet( () -> {
            log.warn( "Ontology {} is not ready, no term  URIs will be returned.", this );
            return Collections.emptySet();
        } );
    }

    @Override
    public OntologyResource getResource( String uri ) {
        return getState().map( state -> {
            OntologyResource res;
            Resource resource = state.model.getResource( uri );
            if ( resource.getURI() == null ) {
                return null;
            }
            if ( resource instanceof OntClass ) {
                // use the cached term
                res = new OntologyTermImpl( ( OntClass ) resource, state.additionalRestrictions );
            } else if ( resource instanceof Individual ) {
                res = new OntologyIndividualImpl( ( Individual ) resource, state.additionalRestrictions );
            } else if ( resource instanceof OntProperty ) {
                res = PropertyFactory.asProperty( ( ObjectProperty ) resource, state.additionalRestrictions );
            } else {
                res = null;
            }
            return res;
        } ).orElse( null );
    }

    @Override
    public OntologyTerm getTerm( String uri ) {
        return getState().map( state -> {
            OntClass ontCls = state.model.getOntClass( uri );
            // null or bnode
            if ( ontCls == null || ontCls.getURI() == null ) {
                return null;
            }
            return new OntologyTermImpl( ontCls, state.additionalRestrictions );
        } ).orElse( null );
    }

    @Override
    public Collection<OntologyIndividual> getTermIndividuals( String uri ) {
        OntologyTerm term = getTerm( uri );
        if ( term == null ) {
            /*
             * Either the ontology hasn't been loaded, or the id was not valid.
             */
            log.warn( "No term for URI={} in {}; make sure ontology is loaded and uri is valid", uri, this );
            return Collections.emptySet();
        }
        return term.getIndividuals( true );
    }

    @Override
    public Set<OntologyTerm> getParents( Collection<OntologyTerm> terms, boolean direct,
            boolean includeAdditionalProperties, boolean keepObsoletes ) {
        return getState().map( state ->
                        JenaUtils.getParents( state.model, getOntClassesFromTerms( state.model, terms ), direct, includeAdditionalProperties ? state.additionalRestrictions : null )
                                .stream()
                                .map( o -> ( OntologyTerm ) new OntologyTermImpl( o, state.additionalRestrictions ) )
                                .filter( o -> keepObsoletes || !o.isObsolete() )
                                .collect( Collectors.toSet() ) )
                .orElse( Collections.emptySet() );
    }

    @Override
    public Set<OntologyTerm> getChildren( Collection<OntologyTerm> terms, boolean direct,
            boolean includeAdditionalProperties, boolean keepObsoletes ) {
        return getState().map( state ->
                JenaUtils.getChildren( state.model, getOntClassesFromTerms( state.model, terms ), direct, includeAdditionalProperties ? state.additionalRestrictions : null )
                        .stream()
                        .map( o -> ( OntologyTerm ) new OntologyTermImpl( o, state.additionalRestrictions ) )
                        .filter( o -> keepObsoletes || !o.isObsolete() )
                        .collect( Collectors.toSet() )
        ).orElse( Collections.emptySet() );
    }

    @Override
    public boolean isEnabled() {
        // could have forced, without setting config
        return isOntologyEnabled() || isOntologyLoaded() || isInitializationThreadAlive();
    }

    @Override
    public boolean isOntologyLoaded() {
        // it's fine not to use the read lock here
        return state != null;
    }

    /**
     * Delegates the call as to load the model into memory or leave it on disk. Simply delegates to either
     * OntologyLoader.loadMemoryModel( url ); OR OntologyLoader.loadPersistentModel( url, spec );
     */
    protected abstract OntologyModel loadModel( boolean processImports, LanguageLevel languageLevel, InferenceMode inferenceMode ) throws IOException;

    /**
     * Load a model from a given input stream.
     */
    protected abstract OntologyModel loadModelFromStream( InputStream is, boolean processImports, LanguageLevel languageLevel, InferenceMode inferenceMode ) throws IOException;

    protected OntModelSpec getSpec( LanguageLevel languageLevel, InferenceMode inferenceMode ) {
        String profile;
        switch ( languageLevel ) {
            case FULL:
                profile = ProfileRegistry.OWL_LANG;
                break;
            case DL:
                profile = ProfileRegistry.OWL_DL_LANG;
                break;
            case LITE:
                profile = ProfileRegistry.OWL_LITE_LANG;
                break;
            default:
                throw new UnsupportedOperationException( String.format( "Unsupported OWL language level %s.", languageLevel ) );
        }
        ReasonerFactory reasonerFactory;
        switch ( inferenceMode ) {
            case FULL:
                reasonerFactory = OWLFBRuleReasonerFactory.theInstance();
                break;
            case MINI:
                reasonerFactory = OWLMiniReasonerFactory.theInstance();
                break;
            case MICRO:
                reasonerFactory = OWLMicroReasonerFactory.theInstance();
                break;
            case TRANSITIVE:
                reasonerFactory = TransitiveReasonerFactory.theInstance();
                break;
            case NONE:
                reasonerFactory = null;
                break;
            default:
                throw new UnsupportedOperationException( String.format( "Unsupported inference level %s.", inferenceMode ) );
        }
        return new OntModelSpec( ModelFactory.createMemModelMaker(), null, reasonerFactory, profile );
    }

    @Override
    public synchronized void index( boolean force ) {
        String cacheName = getCacheName();
        if ( cacheName == null ) {
            log.warn( "This ontology does not support indexing; assign a cache name to be used." );
            return;
        }
        if ( !searchEnabled ) {
            log.warn( "Search is not enabled for this ontology." );
            return;
        }
        State state = this.state;
        if ( state == null ) {
            log.warn( "Ontology {} is not initialized, cannot index it.", this );
            return;
        }
        SearchIndex index;
        try {
            index = OntologyIndexer.indexOntology( cacheName, state.model, state.excludedWordsFromStemming, force );
        } catch ( IOException e ) {
            log.error( "Failed to generate index for {}.", this, e );
            return;
        }
        // now we replace the index
        this.state = new State( state.model, index, state.excludedWordsFromStemming, state.additionalRestrictions, state.languageLevel, state.inferenceMode, state.processImports, state.additionalPropertyUris, state.alternativeIDs );
    }

    /**
     * Initialize alternative IDs mapping.
     * <p>
     * this add alternative id in 2 ways
     * <p>
     * Example :
     * <p>
     * <a href="http://purl.obolibrary.org/obo/HP_0000005">HP_0000005</a> with alternative id : HP:0001453
     * <p>
     * by default way use in file 1- HP:0001453 -----> <a href="http://purl.obolibrary.org/obo/HP_0000005">HP_0000005</a>
     * <p>
     * trying <a href=" to use the value uri 2- http://purl.obol">HP_0001453</a>ibrary.org/obo/HP_0001453 ----->
     * <a href="http://purl.obolibrary.org/obo/HP_0000005">HP_0000005</a>
     */
    private State initSearchByAlternativeId( State state ) {
        Map<String, String> alternativeIDs = new HashMap<>();
        // for all Ontology terms that exist in the tree
        ExtendedIterator<OntClass> iterator = state.model.listClasses();
        while ( iterator.hasNext() ) {
            OntologyTerm ontologyTerm = new OntologyTermImpl( iterator.next(), state.additionalRestrictions );
            if ( ontologyTerm.getUri() == null ) {
                continue;
            }
            // let's find the baseUri, to change to valueUri
            String baseOntologyUri = ontologyTerm.getUri().substring( 0, ontologyTerm.getUri().lastIndexOf( "/" ) + 1 );
            for ( String alternativeId : ontologyTerm.getAlternativeIds() ) {
                // first way
                alternativeIDs.put( alternativeId, ontologyTerm.getUri() );
                // second way
                String alternativeIdModified = alternativeId.replace( ':', '_' );
                alternativeIDs.put( baseOntologyUri + alternativeIdModified, ontologyTerm.getUri() );
            }
        }
        return new State( state.model, state.index, state.excludedWordsFromStemming, state.additionalRestrictions, state.languageLevel, state.inferenceMode, state.processImports, state.additionalPropertyUris, alternativeIDs );
    }

    @Override
    public void close() throws Exception {
        if ( state != null ) {
            state.close();
        }
    }

    @Override
    public String toString() {
        return String.format( "%s [url=%s] [language level=%s] [inference mode=%s] [imports=%b] [search=%b]",
                getOntologyName(), getOntologyUrl(), getLanguageLevel(), getInferenceMode(), getProcessImports(), isSearchEnabled() );
    }

    private Optional<State> getState() {
        return Optional.ofNullable( state );
    }

    private Set<OntClass> getOntClassesFromTerms( OntModel model, Collection<OntologyTerm> terms ) {
        return terms.stream()
                .map( o -> {
                    if ( o instanceof OntologyTermImpl ) {
                        return ( ( OntologyTermImpl ) o ).getOntClass();
                    } else {
                        return o.getUri() != null ? model.getOntClass( o.getUri() ) : null;
                    }
                } )
                .filter( Objects::nonNull )
                .collect( Collectors.toSet() );
    }

    private static class State implements AutoCloseable {
        private final OntModel model;
        @Nullable
        private final SearchIndex index;
        private final Set<String> excludedWordsFromStemming;
        private final Set<Restriction> additionalRestrictions;
        private final LanguageLevel languageLevel;
        private final InferenceMode inferenceMode;
        private final boolean processImports;
        private final Set<String> additionalPropertyUris;
        @Nullable
        private final Map<String, String> alternativeIDs;

        private State( OntModel model, @Nullable SearchIndex index, Set<String> excludedWordsFromStemming, Set<Restriction> additionalRestrictions, @Nullable LanguageLevel languageLevel, InferenceMode inferenceMode, boolean processImports, Set<String> additionalPropertyUris, @Nullable Map<String, String> alternativeIDs ) {
            this.model = model;
            this.index = index;
            this.excludedWordsFromStemming = excludedWordsFromStemming;
            this.additionalRestrictions = additionalRestrictions;
            this.languageLevel = languageLevel;
            this.inferenceMode = inferenceMode;
            this.processImports = processImports;
            this.additionalPropertyUris = additionalPropertyUris;
            this.alternativeIDs = alternativeIDs;
        }

        @Override
        public void close() throws Exception {
            try {
                model.close();
            } finally {
                if ( index != null ) {
                    index.close();
                }
            }
        }
    }
>>>>>>> cd691937
}<|MERGE_RESOLUTION|>--- conflicted
+++ resolved
@@ -1,4 +1,3 @@
-<<<<<<< HEAD
 /*
  * The basecode project
  *
@@ -58,20 +57,13 @@
 
 import static ubic.basecode.ontology.jena.JenaUtils.as;
 
-/**
- * Base class for Jena-based ontology services.
- *
- * @author kelsey
- */
-@SuppressWarnings("unused")
 public abstract class AbstractOntologyService implements OntologyService {
-
-    protected static Logger log = LoggerFactory.getLogger( AbstractOntologyService.class );
 
     /**
      * Properties through which propagation is allowed for {@link #getParents(Collection, boolean, boolean)}}
      */
     private static final Set<Property> DEFAULT_ADDITIONAL_PROPERTIES;
+    protected static Logger log = LoggerFactory.getLogger( AbstractOntologyService.class );
 
     static {
         DEFAULT_ADDITIONAL_PROPERTIES = new HashSet<>();
@@ -98,12 +90,16 @@
         DEFAULT_ADDITIONAL_PROPERTIES.add( RO.properPartOf );
     }
 
+    private final String ontologyName;
+    private final String ontologyUrl;
+    private final boolean ontologyEnabled;
+    private final String cacheName;
+
     /**
      * Internal state.
      */
     @Nullable
-    private volatile State state = null;
-
+    private State state = null;
     /* settings (applicable for next initialization) */
     private LanguageLevel languageLevel = LanguageLevel.FULL;
     private InferenceMode inferenceMode = InferenceMode.TRANSITIVE;
@@ -111,6 +107,106 @@
     private boolean searchEnabled = true;
     private Set<String> excludedWordsFromStemming = Collections.emptySet();
     private Set<String> additionalPropertyUris = DEFAULT_ADDITIONAL_PROPERTIES.stream().map( Property::getURI ).collect( Collectors.toSet() );
+
+    protected AbstractOntologyService( String ontologyName, String ontologyUrl, boolean ontologyEnabled, @Nullable String cacheName ) {
+        this.ontologyName = ontologyName;
+        this.ontologyUrl = ontologyUrl;
+        this.ontologyEnabled = ontologyEnabled;
+        this.cacheName = cacheName;
+    }
+
+    protected String getOntologyName() {
+        return ontologyName;
+    }
+
+    protected String getOntologyUrl() {
+        return ontologyUrl;
+    }
+
+    protected boolean isOntologyEnabled() {
+        return ontologyEnabled;
+    }
+
+    @Nullable
+    protected String getCacheName() {
+        return cacheName;
+    }
+
+    private volatile Thread initializationThread = null;
+
+    @Override
+    public synchronized void startInitializationThread( boolean forceLoad, boolean forceIndexing ) {
+        if ( initializationThread != null && initializationThread.isAlive() ) {
+            log.warn( " Initialization thread for {} is currently running, not restarting.", this );
+            return;
+        }
+        // create and start the initialization thread
+        initializationThread = new Thread( () -> {
+            try {
+                this.initialize( forceLoad, forceIndexing );
+            } catch ( Exception e ) {
+                log.error( "Initialization for %s failed.", e );
+            }
+        }, getOntologyName() + "_load_thread_" + RandomStringUtils.randomAlphanumeric( 5 ) );
+        // To prevent VM from waiting on this thread to shut down (if shutting down).
+        initializationThread.setDaemon( true );
+        initializationThread.start();
+    }
+
+    @Override
+    public boolean isInitializationThreadAlive() {
+        return initializationThread != null && initializationThread.isAlive();
+    }
+
+    @Override
+    public boolean isInitializationThreadCancelled() {
+        return initializationThread != null && initializationThread.isInterrupted();
+    }
+
+    /**
+     * Cancel the initialization thread.
+     */
+    @Override
+    public void cancelInitializationThread() {
+        if ( initializationThread == null ) {
+            throw new IllegalStateException( "The initialization thread has not started. Invoke startInitializationThread() first." );
+        }
+        initializationThread.interrupt();
+    }
+
+    @Override
+    public void waitForInitializationThread() throws InterruptedException {
+        if ( initializationThread == null ) {
+            throw new IllegalStateException( "The initialization thread has not started. Invoke startInitializationThread() first." );
+        }
+        initializationThread.join();
+    }
+
+    @Override
+    public void loadTermsInNameSpace( InputStream is, boolean forceIndex ) {
+        // wait for the initialization thread to finish
+        if ( initializationThread != null && initializationThread.isAlive() ) {
+            log.warn( "{} initialization is already running, trying to cancel ...", this );
+            initializationThread.interrupt();
+            // wait for the thread to die.
+            int maxWait = 10;
+            int wait = 0;
+            while ( initializationThread.isAlive() ) {
+                try {
+                    initializationThread.join( 5000 );
+                } catch ( InterruptedException e ) {
+                    Thread.currentThread().interrupt();
+                    return;
+                }
+                log.warn( "Waiting for auto-initialization to stop so manual initialization can begin ..." );
+                ++wait;
+                if ( wait >= maxWait && !initializationThread.isAlive() ) {
+                    throw new RuntimeException( String.format( "Got tired of waiting for %s's initialization thread.", this ) );
+                }
+            }
+        }
+        initialize( is, forceIndex );
+    }
 
     @Override
     public String getName() {
@@ -290,6 +386,14 @@
         if ( Thread.currentThread().isInterrupted() )
             return;
 
+        if ( this.state != null ) {
+            try {
+                this.state.close();
+            } catch ( Exception e ) {
+                log.error( "Failed to close current state.", e );
+            }
+        }
+
         this.state = new State( model, index, excludedWordsFromStemming, additionalRestrictions, languageLevel, inferenceMode, processImports, additionalProperties.stream().map( Property::getURI ).collect( Collectors.toSet() ), null );
         if ( cacheName != null ) {
             // now that the terms have been replaced, we can clear old caches
@@ -305,18 +409,18 @@
         log.info( "Finished loading {} in {}s", this, String.format( "%.2f", loadTime.getTime() / 1000.0 ) );
     }
 
-    private static boolean isCausedByInterrupt( Exception e ) {
+    private boolean isCausedByInterrupt( Exception e ) {
         return hasCauseMatching( e, cause -> ( ( cause instanceof ParseException ) && ( ( ParseException ) cause ).getErrorNumber() == ARPErrorNumbers.ERR_INTERRUPTED ) ) ||
                 hasCause( e, InterruptedException.class ) ||
                 hasCause( e, InterruptedIOException.class ) ||
                 hasCause( e, ClosedByInterruptException.class );
     }
 
-    private static boolean hasCause( Throwable t, Class<? extends Throwable> clazz ) {
+    private boolean hasCause( Throwable t, Class<? extends Throwable> clazz ) {
         return hasCauseMatching( t, clazz::isInstance );
     }
 
-    private static boolean hasCauseMatching( Throwable t, Predicate<Throwable> predicate ) {
+    private boolean hasCauseMatching( Throwable t, Predicate<Throwable> predicate ) {
         return predicate.test( t ) || ( t.getCause() != null && hasCauseMatching( t.getCause(), predicate ) );
     }
 
@@ -505,96 +609,18 @@
         return state != null;
     }
 
-    private volatile Thread initializationThread = null;
-
-    @Override
-    public synchronized void startInitializationThread( boolean forceLoad, boolean forceIndexing ) {
-        if ( initializationThread != null && initializationThread.isAlive() ) {
-            log.warn( " Initialization thread for {} is currently running, not restarting.", this );
-            return;
-        }
-        // create and start the initialization thread
-        initializationThread = new Thread( () -> {
-            try {
-                this.initialize( forceLoad, forceIndexing );
-            } catch ( Exception e ) {
-                log.error( "Initialization for %s failed.", e );
-            }
-        }, getOntologyName() + "_load_thread_" + RandomStringUtils.randomAlphanumeric( 5 ) );
-        // To prevent VM from waiting on this thread to shut down (if shutting down).
-        initializationThread.setDaemon( true );
-        initializationThread.start();
-    }
-
-    @Override
-    public boolean isInitializationThreadAlive() {
-        return initializationThread != null && initializationThread.isAlive();
-    }
-
-    @Override
-    public boolean isInitializationThreadCancelled() {
-        return initializationThread != null && initializationThread.isInterrupted();
-    }
-
-    /**
-     * Cancel the initialization thread.
-     */
-    @Override
-    public void cancelInitializationThread() {
-        if ( initializationThread == null ) {
-            throw new IllegalStateException( "The initialization thread has not started. Invoke startInitializationThread() first." );
-        }
-        initializationThread.interrupt();
-    }
-
-    @Override
-    public void waitForInitializationThread() throws InterruptedException {
-        if ( initializationThread == null ) {
-            throw new IllegalStateException( "The initialization thread has not started. Invoke startInitializationThread() first." );
-        }
-        initializationThread.join();
-    }
-
-    /**
-     * The simple getOntologyName() of the ontology. Used for indexing purposes. (ie this will determine the getOntologyName() of the underlying
-     * index for searching the ontology)
-     */
-    protected abstract String getOntologyName();
-
-    /**
-     * Defines the location of the ontology eg: <a href="http://mged.sourceforge.net/ontologies/MGEDOntology.owl">MGED</a>
-     */
-    protected abstract String getOntologyUrl();
-
-    /**
-     * Indicate if this ontology is enabled.
-     */
-    protected abstract boolean isOntologyEnabled();
-
-    /**
-     * A name for caching this ontology, or null to disable caching.
-     * <p>
-     * Note that if null is returned, the ontology will not have full-text search capabilities.
-     */
-    @Nullable
-    protected abstract String getCacheName();
-
     /**
      * Delegates the call as to load the model into memory or leave it on disk. Simply delegates to either
      * OntologyLoader.loadMemoryModel( url ); OR OntologyLoader.loadPersistentModel( url, spec );
      */
-    protected OntologyModel loadModel( boolean processImports, LanguageLevel languageLevel, InferenceMode inferenceMode ) throws IOException {
-        return new OntologyModelImpl( OntologyLoader.loadMemoryModel( this.getOntologyUrl(), this.getCacheName(), processImports, this.getSpec( languageLevel, inferenceMode ) ) );
-    }
+    protected abstract OntologyModel loadModel( boolean processImports, LanguageLevel languageLevel, InferenceMode inferenceMode ) throws IOException;
 
     /**
      * Load a model from a given input stream.
      */
-    protected OntologyModel loadModelFromStream( InputStream is, boolean processImports, LanguageLevel languageLevel, InferenceMode inferenceMode ) throws IOException {
-        return new OntologyModelImpl( OntologyLoader.loadMemoryModel( is, this.getOntologyUrl(), processImports, this.getSpec( languageLevel, inferenceMode ) ) );
-    }
-
-    private OntModelSpec getSpec( LanguageLevel languageLevel, InferenceMode inferenceMode ) {
+    protected abstract OntologyModel loadModelFromStream( InputStream is, boolean processImports, LanguageLevel languageLevel, InferenceMode inferenceMode ) throws IOException;
+
+    protected OntModelSpec getSpec( LanguageLevel languageLevel, InferenceMode inferenceMode ) {
         String profile;
         switch ( languageLevel ) {
             case FULL:
@@ -696,789 +722,6 @@
     }
 
     @Override
-    public void loadTermsInNameSpace( InputStream is, boolean forceIndex ) {
-        // wait for the initialization thread to finish
-        if ( initializationThread != null && initializationThread.isAlive() ) {
-            log.warn( "{} initialization is already running, trying to cancel ...", this );
-            initializationThread.interrupt();
-            // wait for the thread to die.
-            int maxWait = 10;
-            int wait = 0;
-            while ( initializationThread.isAlive() ) {
-                try {
-                    initializationThread.join( 5000 );
-                } catch ( InterruptedException e ) {
-                    Thread.currentThread().interrupt();
-                    return;
-                }
-                log.warn( "Waiting for auto-initialization to stop so manual initialization can begin ..." );
-                ++wait;
-                if ( wait >= maxWait && !initializationThread.isAlive() ) {
-                    throw new RuntimeException( String.format( "Got tired of waiting for %s's initialization thread.", this ) );
-                }
-            }
-        }
-        initialize( is, forceIndex );
-    }
-
-    @Override
-    public String toString() {
-        return String.format( "%s [url=%s] [language level=%s] [inference mode=%s] [imports=%b] [search=%b]",
-                getOntologyName(), getOntologyUrl(), getLanguageLevel(), getInferenceMode(), getProcessImports(), isSearchEnabled() );
-    }
-
-    private Optional<State> getState() {
-        return Optional.ofNullable( state );
-    }
-
-    private Set<OntClass> getOntClassesFromTerms( OntModel model, Collection<OntologyTerm> terms ) {
-        return terms.stream()
-                .map( o -> {
-                    if ( o instanceof OntologyTermImpl ) {
-                        return ( ( OntologyTermImpl ) o ).getOntClass();
-                    } else {
-                        return o.getUri() != null ? model.getOntClass( o.getUri() ) : null;
-                    }
-                } )
-                .filter( Objects::nonNull )
-                .collect( Collectors.toSet() );
-    }
-
-    private static class State {
-        private final OntModel model;
-        @Nullable
-        private final SearchIndex index;
-        private final Set<String> excludedWordsFromStemming;
-        private final Set<Restriction> additionalRestrictions;
-        private final LanguageLevel languageLevel;
-        private final InferenceMode inferenceMode;
-        private final boolean processImports;
-        private final Set<String> additionalPropertyUris;
-        @Nullable
-        private final Map<String, String> alternativeIDs;
-
-        private State( OntModel model, @Nullable SearchIndex index, Set<String> excludedWordsFromStemming, Set<Restriction> additionalRestrictions, @Nullable LanguageLevel languageLevel, InferenceMode inferenceMode, boolean processImports, Set<String> additionalPropertyUris, @Nullable Map<String, String> alternativeIDs ) {
-            this.model = model;
-            this.index = index;
-            this.excludedWordsFromStemming = excludedWordsFromStemming;
-            this.additionalRestrictions = additionalRestrictions;
-            this.languageLevel = languageLevel;
-            this.inferenceMode = inferenceMode;
-            this.processImports = processImports;
-            this.additionalPropertyUris = additionalPropertyUris;
-            this.alternativeIDs = alternativeIDs;
-        }
-    }
-=======
-package ubic.basecode.ontology.jena;
-
-import com.hp.hpl.jena.ontology.*;
-import com.hp.hpl.jena.rdf.model.ModelFactory;
-import com.hp.hpl.jena.rdf.model.NodeIterator;
-import com.hp.hpl.jena.rdf.model.Property;
-import com.hp.hpl.jena.rdf.model.Resource;
-import com.hp.hpl.jena.rdfxml.xmlinput.ARPErrorNumbers;
-import com.hp.hpl.jena.rdfxml.xmlinput.ParseException;
-import com.hp.hpl.jena.reasoner.ReasonerFactory;
-import com.hp.hpl.jena.reasoner.rulesys.OWLFBRuleReasonerFactory;
-import com.hp.hpl.jena.reasoner.rulesys.OWLMicroReasonerFactory;
-import com.hp.hpl.jena.reasoner.rulesys.OWLMiniReasonerFactory;
-import com.hp.hpl.jena.reasoner.transitiveReasoner.TransitiveReasonerFactory;
-import com.hp.hpl.jena.util.iterator.ExtendedIterator;
-import com.hp.hpl.jena.vocabulary.DC_11;
-import org.apache.commons.lang3.RandomStringUtils;
-import org.apache.commons.lang3.StringUtils;
-import org.apache.commons.lang3.time.StopWatch;
-import org.slf4j.Logger;
-import org.slf4j.LoggerFactory;
-import ubic.basecode.ontology.model.OntologyIndividual;
-import ubic.basecode.ontology.model.OntologyModel;
-import ubic.basecode.ontology.model.OntologyResource;
-import ubic.basecode.ontology.model.OntologyTerm;
-import ubic.basecode.ontology.providers.OntologyService;
-import ubic.basecode.ontology.search.OntologySearchException;
-import ubic.basecode.ontology.search.OntologySearchResult;
-
-import javax.annotation.Nullable;
-import java.io.IOException;
-import java.io.InputStream;
-import java.io.InterruptedIOException;
-import java.nio.channels.ClosedByInterruptException;
-import java.util.*;
-import java.util.function.Predicate;
-import java.util.stream.Collectors;
-
-import static ubic.basecode.ontology.jena.JenaUtils.as;
-
-public abstract class AbstractOntologyService implements OntologyService {
-
-    /**
-     * Properties through which propagation is allowed for {@link #getParents(Collection, boolean, boolean)}}
-     */
-    private static final Set<Property> DEFAULT_ADDITIONAL_PROPERTIES;
-    protected static Logger log = LoggerFactory.getLogger( AbstractOntologyService.class );
-
-    static {
-        DEFAULT_ADDITIONAL_PROPERTIES = new HashSet<>();
-        DEFAULT_ADDITIONAL_PROPERTIES.add( RO.partOf );
-        // all those are sub-properties of partOf, but some ontologies might not have them
-        DEFAULT_ADDITIONAL_PROPERTIES.add( RO.activeIngredientIn );
-        DEFAULT_ADDITIONAL_PROPERTIES.add( RO.boundingLayerOf );
-        DEFAULT_ADDITIONAL_PROPERTIES.add( RO.branchingPartOf );
-        DEFAULT_ADDITIONAL_PROPERTIES.add( RO.determinedBy );
-        DEFAULT_ADDITIONAL_PROPERTIES.add( RO.ends );
-        DEFAULT_ADDITIONAL_PROPERTIES.add( RO.isSubsequenceOf );
-        DEFAULT_ADDITIONAL_PROPERTIES.add( RO.isEndSequenceOf );
-        DEFAULT_ADDITIONAL_PROPERTIES.add( RO.isStartSequenceOf );
-        DEFAULT_ADDITIONAL_PROPERTIES.add( RO.lumenOf );
-        DEFAULT_ADDITIONAL_PROPERTIES.add( RO.luminalSpaceOf );
-        DEFAULT_ADDITIONAL_PROPERTIES.add( RO.mainStemOf );
-        DEFAULT_ADDITIONAL_PROPERTIES.add( RO.memberOf );
-        DEFAULT_ADDITIONAL_PROPERTIES.add( RO.occurrentPartOf );
-        DEFAULT_ADDITIONAL_PROPERTIES.add( RO.skeletonOf );
-        DEFAULT_ADDITIONAL_PROPERTIES.add( RO.starts );
-        DEFAULT_ADDITIONAL_PROPERTIES.add( RO.subclusterOf );
-        // used by some older ontologies
-        //noinspection deprecation
-        DEFAULT_ADDITIONAL_PROPERTIES.add( RO.properPartOf );
-    }
-
-    private final String ontologyName;
-    private final String ontologyUrl;
-    private final boolean ontologyEnabled;
-    private final String cacheName;
-
-    /**
-     * Internal state.
-     */
-    @Nullable
-    private State state = null;
-    /* settings (applicable for next initialization) */
-    private LanguageLevel languageLevel = LanguageLevel.FULL;
-    private InferenceMode inferenceMode = InferenceMode.TRANSITIVE;
-    private boolean processImports = true;
-    private boolean searchEnabled = true;
-    private Set<String> excludedWordsFromStemming = Collections.emptySet();
-    private Set<String> additionalPropertyUris = DEFAULT_ADDITIONAL_PROPERTIES.stream().map( Property::getURI ).collect( Collectors.toSet() );
-
-    protected AbstractOntologyService( String ontologyName, String ontologyUrl, boolean ontologyEnabled, @Nullable String cacheName ) {
-        this.ontologyName = ontologyName;
-        this.ontologyUrl = ontologyUrl;
-        this.ontologyEnabled = ontologyEnabled;
-        this.cacheName = cacheName;
-    }
-
-    protected String getOntologyName() {
-        return ontologyName;
-    }
-
-    protected String getOntologyUrl() {
-        return ontologyUrl;
-    }
-
-    protected boolean isOntologyEnabled() {
-        return ontologyEnabled;
-    }
-
-    @Nullable
-    protected String getCacheName() {
-        return cacheName;
-    }
-
-    private volatile Thread initializationThread = null;
-
-    @Override
-    public synchronized void startInitializationThread( boolean forceLoad, boolean forceIndexing ) {
-        if ( initializationThread != null && initializationThread.isAlive() ) {
-            log.warn( " Initialization thread for {} is currently running, not restarting.", this );
-            return;
-        }
-        // create and start the initialization thread
-        initializationThread = new Thread( () -> {
-            try {
-                this.initialize( forceLoad, forceIndexing );
-            } catch ( Exception e ) {
-                log.error( "Initialization for %s failed.", e );
-            }
-        }, getOntologyName() + "_load_thread_" + RandomStringUtils.randomAlphanumeric( 5 ) );
-        // To prevent VM from waiting on this thread to shut down (if shutting down).
-        initializationThread.setDaemon( true );
-        initializationThread.start();
-    }
-
-    @Override
-    public boolean isInitializationThreadAlive() {
-        return initializationThread != null && initializationThread.isAlive();
-    }
-
-    @Override
-    public boolean isInitializationThreadCancelled() {
-        return initializationThread != null && initializationThread.isInterrupted();
-    }
-
-    /**
-     * Cancel the initialization thread.
-     */
-    @Override
-    public void cancelInitializationThread() {
-        if ( initializationThread == null ) {
-            throw new IllegalStateException( "The initialization thread has not started. Invoke startInitializationThread() first." );
-        }
-        initializationThread.interrupt();
-    }
-
-    @Override
-    public void waitForInitializationThread() throws InterruptedException {
-        if ( initializationThread == null ) {
-            throw new IllegalStateException( "The initialization thread has not started. Invoke startInitializationThread() first." );
-        }
-        initializationThread.join();
-    }
-
-    @Override
-    public void loadTermsInNameSpace( InputStream is, boolean forceIndex ) {
-        // wait for the initialization thread to finish
-        if ( initializationThread != null && initializationThread.isAlive() ) {
-            log.warn( "{} initialization is already running, trying to cancel ...", this );
-            initializationThread.interrupt();
-            // wait for the thread to die.
-            int maxWait = 10;
-            int wait = 0;
-            while ( initializationThread.isAlive() ) {
-                try {
-                    initializationThread.join( 5000 );
-                } catch ( InterruptedException e ) {
-                    Thread.currentThread().interrupt();
-                    return;
-                }
-                log.warn( "Waiting for auto-initialization to stop so manual initialization can begin ..." );
-                ++wait;
-                if ( wait >= maxWait && !initializationThread.isAlive() ) {
-                    throw new RuntimeException( String.format( "Got tired of waiting for %s's initialization thread.", this ) );
-                }
-            }
-        }
-        initialize( is, forceIndex );
-    }
-
-    @Override
-    public String getName() {
-        return getState().map( state -> {
-            NodeIterator it = state.model.listObjectsOfProperty( DC_11.title );
-            return it.hasNext() ? it.next().asLiteral().getString() : null;
-        } ).orElse( null );
-    }
-
-    @Override
-    public String getDescription() {
-        return getState().map( state -> {
-            NodeIterator it = state.model.listObjectsOfProperty( DC_11.description );
-            return it.hasNext() ? it.next().asLiteral().getString() : null;
-        } ).orElse( null );
-    }
-
-    @Override
-    public LanguageLevel getLanguageLevel() {
-        return getState().map( state -> state.languageLevel ).orElse( languageLevel );
-    }
-
-    @Override
-    public void setLanguageLevel( LanguageLevel languageLevel ) {
-        this.languageLevel = languageLevel;
-    }
-
-    @Override
-    public InferenceMode getInferenceMode() {
-        return getState().map( state -> state.inferenceMode ).orElse( inferenceMode );
-    }
-
-    @Override
-    public void setInferenceMode( InferenceMode inferenceMode ) {
-        this.inferenceMode = inferenceMode;
-    }
-
-    @Override
-    public boolean getProcessImports() {
-        return getState().map( state -> state.processImports ).orElse( processImports );
-    }
-
-    @Override
-    public void setProcessImports( boolean processImports ) {
-        this.processImports = processImports;
-    }
-
-    @Override
-    public boolean isSearchEnabled() {
-        return getState().map( state -> state.index != null ).orElse( searchEnabled );
-    }
-
-    @Override
-    public void setSearchEnabled( boolean searchEnabled ) {
-        this.searchEnabled = searchEnabled;
-    }
-
-    @Override
-    public Set<String> getExcludedWordsFromStemming() {
-        return getState().map( state -> state.excludedWordsFromStemming ).orElse( excludedWordsFromStemming );
-    }
-
-    @Override
-    public void setExcludedWordsFromStemming( Set<String> excludedWordsFromStemming ) {
-        this.excludedWordsFromStemming = excludedWordsFromStemming;
-    }
-
-    @Override
-    public Set<String> getAdditionalPropertyUris() {
-        return getState().map( state -> state.additionalPropertyUris ).orElse( additionalPropertyUris );
-    }
-
-    @Override
-    public void setAdditionalPropertyUris( Set<String> additionalPropertyUris ) {
-        this.additionalPropertyUris = additionalPropertyUris;
-    }
-
-    public void initialize( boolean forceLoad, boolean forceIndexing ) {
-        initialize( null, forceLoad, forceIndexing );
-    }
-
-    public void initialize( InputStream stream, boolean forceIndexing ) {
-        initialize( stream, true, forceIndexing );
-    }
-
-    private synchronized void initialize( @Nullable InputStream stream, boolean forceLoad, boolean forceIndexing ) {
-        if ( !forceLoad && state != null ) {
-            log.warn( "{} is already loaded, and force=false, not restarting", this );
-            return;
-        }
-
-        // making a copy of all we need
-        String ontologyUrl = getOntologyUrl();
-        String ontologyName = getOntologyName();
-        String cacheName = getCacheName();
-        LanguageLevel languageLevel = this.languageLevel;
-        InferenceMode inferenceMode = this.inferenceMode;
-        boolean processImports = this.processImports;
-        boolean searchEnabled = this.searchEnabled;
-        Set<String> excludedWordsFromStemming = this.excludedWordsFromStemming;
-
-        // Detect configuration problems.
-        if ( StringUtils.isBlank( ontologyUrl ) ) {
-            throw new IllegalStateException( "URL not defined for %s: ontology cannot be loaded. (" + this + ")" );
-        }
-
-        if ( cacheName == null && forceIndexing ) {
-            throw new IllegalArgumentException( String.format( "No cache directory is set for %s, cannot force indexing.", this ) );
-        }
-
-        boolean loadOntology = isEnabled();
-
-        // If loading ontologies is disabled in the configuration, return
-        if ( !forceLoad && !loadOntology ) {
-            log.debug( "Loading {} is disabled (force=false, Configuration load.{}=false)",
-                    this, ontologyName );
-            return;
-        }
-
-        log.info( "Loading ontology: {}...", this );
-        StopWatch loadTime = StopWatch.createStarted();
-
-        // use temporary variables, so that we can minimize the critical region for replacing the service's state
-        OntModel model;
-        SearchIndex index;
-
-        // loading the model from disk or URL is lengthy
-        if ( Thread.currentThread().isInterrupted() )
-            return;
-
-        try {
-            OntologyModel m = stream != null ? loadModelFromStream( stream, processImports, languageLevel, inferenceMode ) : loadModel( processImports, languageLevel, inferenceMode ); // can take a while.
-            if ( m instanceof OntologyModelImpl ) {
-                model = ( ( OntologyModelImpl ) m ).getOntModel();
-            } else {
-                throw new RuntimeException( "Only Jena-based ontology models are supported." );
-            }
-        } catch ( Exception e ) {
-            if ( isCausedByInterrupt( e ) ) {
-                // make sure that the thread is interrupted
-                Thread.currentThread().interrupt();
-                return;
-            } else {
-                throw new RuntimeException( String.format( "Failed to load ontology model for %s.", this ), e );
-            }
-        }
-
-        // retrieving restrictions is lengthy
-        if ( Thread.currentThread().isInterrupted() )
-            return;
-
-        // compute additional restrictions
-        Set<Property> additionalProperties = additionalPropertyUris.stream().map( model::getProperty ).collect( Collectors.toSet() );
-        Set<Restriction> additionalRestrictions = JenaUtils.listRestrictionsOnProperties( model, additionalProperties, true ).toSet();
-
-
-        // indexing is lengthy, don't bother if we're interrupted
-        if ( Thread.currentThread().isInterrupted() )
-            return;
-
-        if ( searchEnabled && cacheName != null ) {
-            //Checks if the current ontology has changed since it was last loaded.
-            boolean changed = OntologyLoader.hasChanged( cacheName );
-            boolean indexExists = OntologyIndexer.getSubjectIndex( cacheName, excludedWordsFromStemming ) != null;
-            boolean forceReindexing = forceLoad && forceIndexing;
-            // indexing is slow, don't do it if we don't have to.
-            try {
-                index = OntologyIndexer.indexOntology( cacheName, model, excludedWordsFromStemming, forceReindexing || changed || !indexExists );
-            } catch ( Exception e ) {
-                if ( isCausedByInterrupt( e ) ) {
-                    return;
-                } else {
-                    throw new RuntimeException( String.format( "Failed to generate index for %s.", this ), e );
-                }
-            }
-        } else {
-            index = null;
-        }
-
-        // if interrupted, we don't need to replace the model and clear the *old* cache
-        if ( Thread.currentThread().isInterrupted() )
-            return;
-
-        if ( this.state != null ) {
-            try {
-                this.state.close();
-            } catch ( Exception e ) {
-                log.error( "Failed to close current state.", e );
-            }
-        }
-
-        this.state = new State( model, index, excludedWordsFromStemming, additionalRestrictions, languageLevel, inferenceMode, processImports, additionalProperties.stream().map( Property::getURI ).collect( Collectors.toSet() ), null );
-        if ( cacheName != null ) {
-            // now that the terms have been replaced, we can clear old caches
-            try {
-                OntologyLoader.deleteOldCache( cacheName );
-            } catch ( IOException e ) {
-                log.error( String.format( String.format( "Failed to delete old cache directory for %s.", this ), e ) );
-            }
-        }
-
-        loadTime.stop();
-
-        log.info( "Finished loading {} in {}s", this, String.format( "%.2f", loadTime.getTime() / 1000.0 ) );
-    }
-
-    private boolean isCausedByInterrupt( Exception e ) {
-        return hasCauseMatching( e, cause -> ( ( cause instanceof ParseException ) && ( ( ParseException ) cause ).getErrorNumber() == ARPErrorNumbers.ERR_INTERRUPTED ) ) ||
-                hasCause( e, InterruptedException.class ) ||
-                hasCause( e, InterruptedIOException.class ) ||
-                hasCause( e, ClosedByInterruptException.class );
-    }
-
-    private boolean hasCause( Throwable t, Class<? extends Throwable> clazz ) {
-        return hasCauseMatching( t, clazz::isInstance );
-    }
-
-    private boolean hasCauseMatching( Throwable t, Predicate<Throwable> predicate ) {
-        return predicate.test( t ) || ( t.getCause() != null && hasCauseMatching( t.getCause(), predicate ) );
-    }
-
-    @Override
-    public Collection<OntologySearchResult<OntologyIndividual>> findIndividuals( String search, int maxResults, boolean keepObsoletes ) throws
-            OntologySearchException {
-        State state = this.state;
-        if ( state == null ) {
-            log.warn( "Ontology {} is not ready, no individuals will be returned.", this );
-            return Collections.emptySet();
-        }
-        if ( state.index == null ) {
-            log.warn( "Attempt to search {} when index is null, no results will be returned.", this );
-            return Collections.emptySet();
-        }
-        return state.index.searchIndividuals( state.model, search, maxResults ).stream()
-                .map( i -> as( i.result, Individual.class ).map( r -> new OntologySearchResult<>( ( OntologyIndividual ) new OntologyIndividualImpl( r, state.additionalRestrictions ), i.score ) ) )
-                .filter( Optional::isPresent )
-                .map( Optional::get )
-                .filter( ontologyTerm -> keepObsoletes || !ontologyTerm.getResult().isObsolete() )
-                .sorted( Comparator.comparing( OntologySearchResult::getScore, Comparator.reverseOrder() ) )
-                .collect( Collectors.toCollection( LinkedHashSet::new ) );
-    }
-
-    @Override
-    public Collection<OntologySearchResult<OntologyResource>> findResources( String searchString, int maxResults, boolean keepObsoletes ) throws
-            OntologySearchException {
-        State state = this.state;
-        if ( state == null ) {
-            log.warn( "Ontology {} is not ready, no resources will be returned.", this );
-            return Collections.emptySet();
-        }
-        if ( state.index == null ) {
-            log.warn( "Attempt to search {} when index is null, no results will be returned.", this );
-            return Collections.emptySet();
-        }
-        return state.index.search( state.model, searchString, maxResults ).stream()
-                .filter( ( r -> r.result.canAs( OntClass.class ) || r.result.canAs( Individual.class ) ) )
-                .map( r -> {
-                    if ( r.result.canAs( OntClass.class ) ) {
-                        return as( r.result, OntClass.class )
-                                .map( r2 -> new OntologySearchResult<>( ( OntologyResource ) new OntologyTermImpl( r2, state.additionalRestrictions ), r.score ) );
-                    } else if ( r.result.canAs( Individual.class ) ) {
-                        return as( r.result, Individual.class )
-                                .map( r2 -> new OntologySearchResult<>( ( OntologyResource ) new OntologyIndividualImpl( r2, state.additionalRestrictions ), r.score ) );
-                    } else {
-                        return Optional.<OntologySearchResult<OntologyResource>>empty();
-                    }
-                } )
-                .filter( Optional::isPresent )
-                .map( Optional::get )
-                .filter( ontologyTerm -> keepObsoletes || !ontologyTerm.getResult().isObsolete() )
-                .sorted( Comparator.comparing( OntologySearchResult::getScore, Comparator.reverseOrder() ) )
-                .collect( Collectors.toCollection( LinkedHashSet::new ) );
-    }
-
-    @Override
-    public Collection<OntologySearchResult<OntologyTerm>> findTerm( String search, int maxResults, boolean keepObsoletes ) throws OntologySearchException {
-        State state = this.state;
-        if ( state == null ) {
-            log.warn( "Ontology {} is not ready, no terms will be returned.", this );
-            return Collections.emptySet();
-        }
-        if ( state.index == null ) {
-            log.warn( "Attempt to search {} when index is null, no results will be returned.", this );
-            return Collections.emptySet();
-        }
-        return state.index.searchClasses( state.model, search, maxResults ).stream()
-                .map( r -> as( r.result, OntClass.class ).map( s -> new OntologySearchResult<>( ( OntologyTerm ) new OntologyTermImpl( s, state.additionalRestrictions ), r.score ) ) )
-                .filter( Optional::isPresent )
-                .map( Optional::get )
-                .filter( ontologyTerm -> keepObsoletes || !ontologyTerm.getResult().isObsolete() )
-                .sorted( Comparator.comparing( OntologySearchResult::getScore, Comparator.reverseOrder() ) )
-                .collect( Collectors.toCollection( LinkedHashSet::new ) );
-    }
-
-    @Override
-    public OntologyTerm findUsingAlternativeId( String alternativeId ) {
-        State state = this.state;
-        if ( state == null ) {
-            log.warn( "Ontology {} is not ready, null will be returned for alternative ID match.", this );
-            return null;
-        }
-        if ( state.alternativeIDs == null ) {
-            log.info( "init search by alternativeID" );
-            this.state = initSearchByAlternativeId( state );
-        }
-        assert state.alternativeIDs != null;
-        String termUri = state.alternativeIDs.get( alternativeId );
-        return termUri != null ? getTerm( termUri ) : null;
-    }
-
-    @Override
-    public Set<String> getAllURIs() {
-        return getState().map( state -> {
-            Set<String> allUris = new HashSet<>();
-            allUris.addAll( state.model.listClasses().mapWith( OntClass::getURI ).toSet() );
-            allUris.addAll( state.model.listIndividuals().mapWith( Individual::getURI ).toSet() );
-            return allUris;
-        } ).orElseGet( () -> {
-            log.warn( "Ontology {} is not ready, no term  URIs will be returned.", this );
-            return Collections.emptySet();
-        } );
-    }
-
-    @Override
-    public OntologyResource getResource( String uri ) {
-        return getState().map( state -> {
-            OntologyResource res;
-            Resource resource = state.model.getResource( uri );
-            if ( resource.getURI() == null ) {
-                return null;
-            }
-            if ( resource instanceof OntClass ) {
-                // use the cached term
-                res = new OntologyTermImpl( ( OntClass ) resource, state.additionalRestrictions );
-            } else if ( resource instanceof Individual ) {
-                res = new OntologyIndividualImpl( ( Individual ) resource, state.additionalRestrictions );
-            } else if ( resource instanceof OntProperty ) {
-                res = PropertyFactory.asProperty( ( ObjectProperty ) resource, state.additionalRestrictions );
-            } else {
-                res = null;
-            }
-            return res;
-        } ).orElse( null );
-    }
-
-    @Override
-    public OntologyTerm getTerm( String uri ) {
-        return getState().map( state -> {
-            OntClass ontCls = state.model.getOntClass( uri );
-            // null or bnode
-            if ( ontCls == null || ontCls.getURI() == null ) {
-                return null;
-            }
-            return new OntologyTermImpl( ontCls, state.additionalRestrictions );
-        } ).orElse( null );
-    }
-
-    @Override
-    public Collection<OntologyIndividual> getTermIndividuals( String uri ) {
-        OntologyTerm term = getTerm( uri );
-        if ( term == null ) {
-            /*
-             * Either the ontology hasn't been loaded, or the id was not valid.
-             */
-            log.warn( "No term for URI={} in {}; make sure ontology is loaded and uri is valid", uri, this );
-            return Collections.emptySet();
-        }
-        return term.getIndividuals( true );
-    }
-
-    @Override
-    public Set<OntologyTerm> getParents( Collection<OntologyTerm> terms, boolean direct,
-            boolean includeAdditionalProperties, boolean keepObsoletes ) {
-        return getState().map( state ->
-                        JenaUtils.getParents( state.model, getOntClassesFromTerms( state.model, terms ), direct, includeAdditionalProperties ? state.additionalRestrictions : null )
-                                .stream()
-                                .map( o -> ( OntologyTerm ) new OntologyTermImpl( o, state.additionalRestrictions ) )
-                                .filter( o -> keepObsoletes || !o.isObsolete() )
-                                .collect( Collectors.toSet() ) )
-                .orElse( Collections.emptySet() );
-    }
-
-    @Override
-    public Set<OntologyTerm> getChildren( Collection<OntologyTerm> terms, boolean direct,
-            boolean includeAdditionalProperties, boolean keepObsoletes ) {
-        return getState().map( state ->
-                JenaUtils.getChildren( state.model, getOntClassesFromTerms( state.model, terms ), direct, includeAdditionalProperties ? state.additionalRestrictions : null )
-                        .stream()
-                        .map( o -> ( OntologyTerm ) new OntologyTermImpl( o, state.additionalRestrictions ) )
-                        .filter( o -> keepObsoletes || !o.isObsolete() )
-                        .collect( Collectors.toSet() )
-        ).orElse( Collections.emptySet() );
-    }
-
-    @Override
-    public boolean isEnabled() {
-        // could have forced, without setting config
-        return isOntologyEnabled() || isOntologyLoaded() || isInitializationThreadAlive();
-    }
-
-    @Override
-    public boolean isOntologyLoaded() {
-        // it's fine not to use the read lock here
-        return state != null;
-    }
-
-    /**
-     * Delegates the call as to load the model into memory or leave it on disk. Simply delegates to either
-     * OntologyLoader.loadMemoryModel( url ); OR OntologyLoader.loadPersistentModel( url, spec );
-     */
-    protected abstract OntologyModel loadModel( boolean processImports, LanguageLevel languageLevel, InferenceMode inferenceMode ) throws IOException;
-
-    /**
-     * Load a model from a given input stream.
-     */
-    protected abstract OntologyModel loadModelFromStream( InputStream is, boolean processImports, LanguageLevel languageLevel, InferenceMode inferenceMode ) throws IOException;
-
-    protected OntModelSpec getSpec( LanguageLevel languageLevel, InferenceMode inferenceMode ) {
-        String profile;
-        switch ( languageLevel ) {
-            case FULL:
-                profile = ProfileRegistry.OWL_LANG;
-                break;
-            case DL:
-                profile = ProfileRegistry.OWL_DL_LANG;
-                break;
-            case LITE:
-                profile = ProfileRegistry.OWL_LITE_LANG;
-                break;
-            default:
-                throw new UnsupportedOperationException( String.format( "Unsupported OWL language level %s.", languageLevel ) );
-        }
-        ReasonerFactory reasonerFactory;
-        switch ( inferenceMode ) {
-            case FULL:
-                reasonerFactory = OWLFBRuleReasonerFactory.theInstance();
-                break;
-            case MINI:
-                reasonerFactory = OWLMiniReasonerFactory.theInstance();
-                break;
-            case MICRO:
-                reasonerFactory = OWLMicroReasonerFactory.theInstance();
-                break;
-            case TRANSITIVE:
-                reasonerFactory = TransitiveReasonerFactory.theInstance();
-                break;
-            case NONE:
-                reasonerFactory = null;
-                break;
-            default:
-                throw new UnsupportedOperationException( String.format( "Unsupported inference level %s.", inferenceMode ) );
-        }
-        return new OntModelSpec( ModelFactory.createMemModelMaker(), null, reasonerFactory, profile );
-    }
-
-    @Override
-    public synchronized void index( boolean force ) {
-        String cacheName = getCacheName();
-        if ( cacheName == null ) {
-            log.warn( "This ontology does not support indexing; assign a cache name to be used." );
-            return;
-        }
-        if ( !searchEnabled ) {
-            log.warn( "Search is not enabled for this ontology." );
-            return;
-        }
-        State state = this.state;
-        if ( state == null ) {
-            log.warn( "Ontology {} is not initialized, cannot index it.", this );
-            return;
-        }
-        SearchIndex index;
-        try {
-            index = OntologyIndexer.indexOntology( cacheName, state.model, state.excludedWordsFromStemming, force );
-        } catch ( IOException e ) {
-            log.error( "Failed to generate index for {}.", this, e );
-            return;
-        }
-        // now we replace the index
-        this.state = new State( state.model, index, state.excludedWordsFromStemming, state.additionalRestrictions, state.languageLevel, state.inferenceMode, state.processImports, state.additionalPropertyUris, state.alternativeIDs );
-    }
-
-    /**
-     * Initialize alternative IDs mapping.
-     * <p>
-     * this add alternative id in 2 ways
-     * <p>
-     * Example :
-     * <p>
-     * <a href="http://purl.obolibrary.org/obo/HP_0000005">HP_0000005</a> with alternative id : HP:0001453
-     * <p>
-     * by default way use in file 1- HP:0001453 -----> <a href="http://purl.obolibrary.org/obo/HP_0000005">HP_0000005</a>
-     * <p>
-     * trying <a href=" to use the value uri 2- http://purl.obol">HP_0001453</a>ibrary.org/obo/HP_0001453 ----->
-     * <a href="http://purl.obolibrary.org/obo/HP_0000005">HP_0000005</a>
-     */
-    private State initSearchByAlternativeId( State state ) {
-        Map<String, String> alternativeIDs = new HashMap<>();
-        // for all Ontology terms that exist in the tree
-        ExtendedIterator<OntClass> iterator = state.model.listClasses();
-        while ( iterator.hasNext() ) {
-            OntologyTerm ontologyTerm = new OntologyTermImpl( iterator.next(), state.additionalRestrictions );
-            if ( ontologyTerm.getUri() == null ) {
-                continue;
-            }
-            // let's find the baseUri, to change to valueUri
-            String baseOntologyUri = ontologyTerm.getUri().substring( 0, ontologyTerm.getUri().lastIndexOf( "/" ) + 1 );
-            for ( String alternativeId : ontologyTerm.getAlternativeIds() ) {
-                // first way
-                alternativeIDs.put( alternativeId, ontologyTerm.getUri() );
-                // second way
-                String alternativeIdModified = alternativeId.replace( ':', '_' );
-                alternativeIDs.put( baseOntologyUri + alternativeIdModified, ontologyTerm.getUri() );
-            }
-        }
-        return new State( state.model, state.index, state.excludedWordsFromStemming, state.additionalRestrictions, state.languageLevel, state.inferenceMode, state.processImports, state.additionalPropertyUris, alternativeIDs );
-    }
-
-    @Override
     public void close() throws Exception {
         if ( state != null ) {
             state.close();
@@ -1544,5 +787,4 @@
             }
         }
     }
->>>>>>> cd691937
 }