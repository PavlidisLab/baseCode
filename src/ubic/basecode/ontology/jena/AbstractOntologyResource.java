--- conflicted
+++ resolved
@@ -38,14 +38,9 @@
 
     private String _label;
     private boolean _isLabelNull = false;
-<<<<<<< HEAD
 
-    protected AbstractOntologyResource( OntResource resource ) {
-        this.res = resource;
-        this.score = null;
-    }
-=======
->>>>>>> 88e992fa
+    private String _label;
+    private boolean _isLabelNull = false;
 
     protected AbstractOntologyResource( OntResource resource ) {
         this.res = resource;
