/*
 * The basecode project
 *
 * Copyright (c) 2007-2019 University of British Columbia
 *
 * Licensed under the Apache License, Version 2.0 (the "License");
 * you may not use this file except in compliance with the License.
 * You may obtain a copy of the License at
 *
 *       http://www.apache.org/licenses/LICENSE-2.0
 *
 * Unless required by applicable law or agreed to in writing, software
 * distributed under the License is distributed on an "AS IS" BASIS,
 * WITHOUT WARRANTIES OR CONDITIONS OF ANY KIND, either express or implied.
 * See the License for the specific language governing permissions and
 * limitations under the License.
 *
 */
package ubic.basecode.ontology.model;

import javax.annotation.Nullable;

/**
 * @author pavlidis
 */
public interface OntologyResource {

    /**
     * A URI if known, otherwise null.
     */
    @Nullable
    String getUri();

    /**
     * A local name for this resource.
     */
    String getLocalName();

    /**
     * A label, if known, otherwise null.
     */
    @Nullable
    String getLabel();

    /**
     * A comment for the resource, if available, otherwise null.
     */
    @Nullable
    String getComment();

    /**
     * Whether the resource is marked as obsolete.
     */
    boolean isObsolete();
<<<<<<< HEAD

    /**
     * If this is result from a free-text search, a corresponding score, otherwise null.
     */
    @Nullable
    Double getScore();

    /**
     * Unwrap the underlying implementation of the ontology resource.
     * @throws ClassCastException if the implementation type does not match the given class
     */
    <T> T unwrap( Class<T> clazz ) throws ClassCastException;
=======
>>>>>>> 4538868d
}<|MERGE_RESOLUTION|>--- conflicted
+++ resolved
@@ -52,19 +52,11 @@
      * Whether the resource is marked as obsolete.
      */
     boolean isObsolete();
-<<<<<<< HEAD
-
-    /**
-     * If this is result from a free-text search, a corresponding score, otherwise null.
-     */
-    @Nullable
-    Double getScore();
 
     /**
      * Unwrap the underlying implementation of the ontology resource.
+     *
      * @throws ClassCastException if the implementation type does not match the given class
      */
     <T> T unwrap( Class<T> clazz ) throws ClassCastException;
-=======
->>>>>>> 4538868d
 }